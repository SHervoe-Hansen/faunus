#ifndef FAUNUS_MOVE_H
#define FAUNUS_MOVE_H

#ifndef SWIG
#include <faunus/common.h>
#include <faunus/point.h>
#include <faunus/average.h>
#include <faunus/textio.h>
#include <faunus/geometry.h>
#include <faunus/energy.h>
#include <faunus/textio.h>

#ifdef ENABLE_MPI
#include <faunus/mpi.h>
#endif

#endif

namespace Faunus {

  /** @brief Monte Carlo move related classes */
  namespace Move {

    template<typename Tkey=std::string>
      class AcceptanceMap {
        private:
          typedef std::map<Tkey, Average<double> > map_type;
          map_type accmap;   //!< move acceptance ratio
          map_type sqrmap;   //!< mean square displacement map
        public:
          void accept(Tkey k, double msq) {
            accmap[k]+=1;
            sqrmap[k]+=msq;
          }
          void reject(Tkey k) {
            accmap[k]+=0;
          }
          string info(char l=10) {
            using namespace textio;
            std::ostringstream o;
            o << indent(SUB) << "Move Statistics:" << endl
              << indent(SUBSUB) << std::left << setw(20) << "Id"
              << setw(l+1) << "Acc. "+percent
              << setw(l+9) << rootof+bracket("msq"+squared)+"/"+angstrom << endl;
            for (auto m : accmap) {
              string id=m.first;
              o << indent(SUBSUB) << std::left << setw(20) << id;
              o.precision(3);
              o << setw(l) << accmap[id].avg()*100
                << setw(l) << sqrt(sqrmap[id].avg()) << endl;
            }
            return o.str();
          }
          void _test(UnitTest &t, const string &prefix) {
            for (auto &m : accmap)  {
              std::ostringstream o;
              o << m.first;
              t(prefix+"_Acceptance"+o.str(), m.second.avg());
            }
          }
      };

    /**
     * @brief Add polarization step to an arbitrary move
     *
     * This class will modify any MC move to account for polarization
     * using an iterative procedure.
     * An electric field calculation is inserted
     * after the original trial move whereafter it will iteratively
     * calculate induced dipole moments on all particles.
     * The energy change function will evaluate the *total*
     * system energy as all dipoles in the system may have changed.
     * This is thus an expensive computation and is best used with
     * MC moves that propagate many or all particles.
     *
     * @todo Unfinished - fix polarization catastrophy!
     */
    template<class Tmove>
      class PolarizeMove : public Tmove {
        private:
          using Tmove::spc;
          using Tmove::pot;
          int max_iter;                   // max numbr of iterations
          double threshold;       	  // threshold for iteration
          Eigen::MatrixXd field;  	  // field on each particle
          Average<int> numIter;           // average number of iterations per move
          bool broke_loop;
          bool groupBasedField;

          /**
           *  @brief Replaces dipole moment with permanent dipole moment plus induced dipole moment
           *  @param pot Hamiltonian
           *  @param p Particles to update
           */
          template<typename Tenergy,typename Tparticles>
            void induceDipoles(Tenergy &pot, Tparticles &p) { 
              Eigen::VectorXd mu_err_norm((int)p.size());
              int cnt=0;
              do {
                cnt++;
                mu_err_norm.setZero();
                field.setZero();
                pot.field(p,field);
                for (size_t i=0; i<p.size(); i++) {
                  Point E = field.col(i); // field on i, in e/Å
                  Point mu_trial = p[i].alpha*E + p[i].mup; // New tot dipole
                  Point mu_err = mu_trial - p[i].mu*p[i].muscalar;     // Difference between former and current state
                  mu_err_norm[i] = mu_err.norm();// Get norm of previous row
                  p[i].muscalar = mu_trial.norm();// Update dip scalar in particle
                  if (p[i].muscalar > 1e-6)
                    p[i].mu = mu_trial/p[i].muscalar;// Update article dip.
                }
                if(cnt > max_iter) {
                  cout << "Reached " << max_iter << " iterations. Breaking loop!" << endl;
                  broke_loop = true;
                  break;
                }
              } while (mu_err_norm.maxCoeff() > threshold);                 // Check if threshold is ok
              numIter+=cnt; // average number of iterations
            }

          void _trialMove() FOVERRIDE {
            Tmove::_trialMove();                     // base class MC move
            field.resize(3,Tmove::spc->trial.size());// match sizes
            induceDipoles(*Tmove::pot,Tmove::spc->trial);
          }

          double _energyChange() FOVERRIDE {
            return Energy::systemEnergy(*spc,*pot,spc->trial) - Energy::systemEnergy(*spc,*pot,spc->p);
          }

          void _rejectMove() FOVERRIDE {
            Tmove::_rejectMove();
            Tmove::spc->trial = Tmove::spc->p;
          }

          void _acceptMove() FOVERRIDE {
            Tmove::_acceptMove();
            Tmove::spc->p = Tmove::spc->trial;
          }

          string _info() FOVERRIDE {
            std::ostringstream o;
            using namespace textio;
            o << pad(SUB,Tmove::w,"Polarization iterations") << numIter.avg() << endl;
            if(broke_loop)
              o << "Maximum number of iterations reached. Loop was broken!" << endl;
            o  << Tmove::_info();
            return o.str();
          }

        public:
          template<class Tspace>
            PolarizeMove(InputMap &in, Energy::Energybase<Tspace> &e, Tspace &s) :
              Tmove(in,e,s) {
                broke_loop = false;
                threshold = in.get<double>("pol_threshold", 0.001, "Iterative polarization precision");
                max_iter = in.get<int>("max_iterations", 40, "Maximum number of iteratins");
                groupBasedField = in.get<bool>("pol_g2g", false, "Group based field calculation");
              }
      };

    /**
     * @brief Base class for Monte Carlo moves
     *
     * The is a base class that handles Monte Carlo moves and derived classes
     * are required to implement the following pure virtual (and private)
     * functions:
     *
     * - `_trialMove()`
     * - `_energyChange()`
     * - `_acceptMove()`
     * - `_rejectMove()`
     * - `_info()`
     *
     * These functions should be pretty self-explanatory and are - via wrapper
     * functions - called by move(). It is important that the _energyChange() function
     * returns the full energy associated with the move. For example, for NPT
     * moves the pV term should be included and so on. Try not to override
     * the move() function as this should be generic to all MC moves.
     *
     * @date Lund, 2007-2011
     */
    template<class Tspace>
      class Movebase {
        private:
          unsigned long int cnt_accepted;  //!< number of accepted moves
          double dusum;                    //!< Sum of all energy changes

          virtual void _test(UnitTest&);   //!< Unit testing
          virtual void _trialMove()=0;     //!< Do a trial move
          virtual void _acceptMove()=0;    //!< Accept move and config
          virtual void _rejectMove()=0;    //!< Reject move and config
          virtual double _energyChange()=0;//!< Energy change of move (kT)

          void acceptMove();               //!< Accept move (wrapper)
          void rejectMove();               //!< Reject move (wrapper)
          double energyChange();           //!< Energy (wrapper)
          bool metropolis(const double&) const;//!< Metropolis criteria

        protected:
          virtual string _info()=0;        //!< info for derived moves
          void trialMove();                //!< Do a trial move (wrapper)
          Energy::Energybase<Tspace>* pot; //!< Pointer to energy functions
          Tspace* spc;                     //!< Pointer to Space
          string title;                    //!< Title of move (mandatory!)
          string cite;                     //!< Reference, url, DOI etc.
          string prefix;                   //!< inputmap prefix
          char w;                          //!< info text width. Adjust this in constructor if needed.
          unsigned long int cnt;           //!< total number of trial moves
          virtual bool run() const;        //!< Runfraction test

          bool useAlternateReturnEnergy;   //!< Return a different energy than returned by _energyChange(). [false]
          double alternateReturnEnergy;    //!< Alternative return energy

        public:
          Movebase(Energy::Energybase<Tspace>&, Tspace&, string);//!< Constructor
          virtual ~Movebase();
          double runfraction;                //!< Fraction of times calling move() should result in an actual move. 0=never, 1=always.
          double move(int=1);                //!< Attempt \c n moves and return energy change (kT)
          std::pair<double,double> recycle();
          string info();                     //!< Returns information string
          void test(UnitTest&);              //!< Perform unit test
          double getAcceptance();            //!< Get acceptance [0:1]
      };

    template<class Tspace>
      Movebase<Tspace>::Movebase(Energy::Energybase<Tspace> &e, Tspace &s, string pfx) {
        e.setSpace(s);
        pot=&e;
        spc=&s;
        prefix=pfx;
        cnt=cnt_accepted=0;
        dusum=0;
        w=22;
        runfraction=1;
        useAlternateReturnEnergy=false; //this has no influence on metropolis sampling!
      }

    template<class Tspace>
      Movebase<Tspace>::~Movebase() {}

    template<class Tspace>
      void Movebase<Tspace>::trialMove() {
        if (cnt==0)
          for (auto i : spc->groupList())
            i->setMassCenter(*spc);
        cnt++;
        _trialMove();
      }

    template<class Tspace>
      void Movebase<Tspace>::acceptMove() {
        cnt_accepted++;
        _acceptMove();
      }

    template<class Tspace>
      void Movebase<Tspace>::rejectMove() {
        _rejectMove();
      }

    /** @return Energy change in units of kT */
    template<class Tspace>
      double Movebase<Tspace>::energyChange() {
        double du = _energyChange();
        if (std::isnan(du)) {
          std::cerr << "Error: energy change returns not-a-number (NaN)\n";
          std::exit(1);
        }
        return du;
      }

    /**
     * This function performs trial move and accept/reject using 
     * the Metropolis criteria.
     * It carries out the following `n` times:
     *
     * - Perform a trial move with `_trialMove()`
     * - Calulate the energy change, \f$\beta\Delta U\f$ with `_energyChange()`
     * - Accept with probability \f$ \min(1,e^{-\beta\Delta U}) \f$
     * - Call either `_acceptMove()` or `_rejectMove()`
     *
     * @note Do not override this function in derived classes.
     * @param n Perform move `n` times (default=1)
     *
     * [More info](http://dx.doi.org/10.1063/1.1699114)
     */
    template<class Tspace>
      double Movebase<Tspace>::move(int n) {
        double utot=0;
        if (run()) {
          while (n-->0) {
            trialMove();
            double du=energyChange();
            if ( !metropolis(du) )
              rejectMove();
            else {
              acceptMove();
              if (useAlternateReturnEnergy)
                du=alternateReturnEnergy;
              dusum+=du;
              utot+=du;
            }
          }
        }
        assert(spc->p == spc->trial && "Trial particle vector out of sync!");
        return utot;
      }

    /**
     * This function performs trial move and accept/reject using 
     * the Metropolis criteria
     * It differs from move in that:
     * 1. it returns a pair of energy change values;
     * 2. it performs one move at a time.
     * The second member of the pair stores the energy change, du.
     * The first is zero in case of rejection and otherwise equal to du.
     * The information on the energy change in case of rejection is useful in Waste-Recycling MC.
     * 
     * [More info](http://dx.doi.org/10.1007/3-540-35273-2_4)
     */
    template<class Tspace>
      std::pair<double,double> Movebase<Tspace>::recycle() {
        double du_accepted=0, du=0;
        if (run()) {
          trialMove();
          du=energyChange();
          if ( !metropolis(du) )
            rejectMove();
          else {
            acceptMove();
            if (useAlternateReturnEnergy)
              du=alternateReturnEnergy;
            dusum+=du;
            du_accepted+=du;
          }
        }
        assert(spc->p == spc->trial && "Trial particle vector out of sync!");
        return std::make_pair(du_accepted,du);
      }

    /**
     * @param du Energy change for MC move (kT)
     * @return True if move should be accepted; false if not.
     * @note
     * One could put in `if (du>0)` before the first line, but
     * certain MPI communications require the random number
     * generator to be in sync, i.e. each rank must call
     * `slp_global()` equal number of times, independent of
     * dU.
     */
    template<class Tspace>
      bool Movebase<Tspace>::metropolis(const double &du) const {
        if ( slp_global()>std::exp(-du) ) // core of MC!
          return false;
        return true;
      }

    template<class Tspace>
      bool Movebase<Tspace>::run() const {
        if (slp_global() < runfraction)
          return true;
        return false;
      }

    template<class Tspace>
      void Movebase<Tspace>::test(UnitTest &t) {
        if (runfraction<1e-6 || cnt==0)
          return;
        t(prefix+"_acceptance", double(cnt_accepted)/cnt*100 );
        _test(t);
      }

    template<class Tspace>
      void Movebase<Tspace>::_test(UnitTest&) {
      }

    template<class Tspace>
      double Movebase<Tspace>::getAcceptance() {
        if (cnt>0)
          return double(cnt_accepted) / cnt;
        return 0;
      }

    /**
     * This will return a formatted multi-line information string about the move and
     * will as a minimum contain:
     *
     * - Name of move
     * - Runfraction
     * - Number of times the move has been called
     * - Acceptance
     * - Total energy change
     *
     * Typically, additional information will be provided as well.
     *
     * @note Do not override in derived classes - use _info().
     */
    template<class Tspace>
      string Movebase<Tspace>::info() {
        using namespace textio;
        assert(!title.empty() && "Markov Moves must have a title");
        std::ostringstream o;
        if (runfraction<1e-10)
          return o.str();
        o << header("Markov Move: " + title);
        if (!cite.empty())
          o << pad(SUB,w,"More information:") << cite << endl;
        if (cnt>0)
          o << pad(SUB,w,"Number of trials") << cnt << endl
            << pad(SUB,w,"Acceptance") << getAcceptance()*100 << percent << endl
            << pad(SUB,w,"Runfraction") << runfraction*100 << percent << endl
            << pad(SUB,w,"Total energy change") << dusum << kT << endl;
        o << _info();
        return o.str();
      }

    /**
     * @brief Translation of atomic particles
     *
     * This Markov move can work in two modes:
     * - Move a single particle in space set by setParticle()
     * - Move single particles randomly selected in a Group set by setGroup().
     *
     * The move directions can be controlled with the dir vector - for instance if you wish
     * to translate only in the `z` direction, set `dir.x()=dir.y()=0`.
     *
     * @date Lund, 2011
     */
    template<class Tspace>
      class AtomicTranslation : public Movebase<Tspace> {
        private:
          typedef Movebase<Tspace> base;
          typedef std::map<short, Average<double> > map_type;
          bool run() const;                //!< Runfraction test
        protected:
          string _info();
          void _acceptMove() FOVERRIDE;
          void _rejectMove() FOVERRIDE;
          double _energyChange() FOVERRIDE;
          void _trialMove() FOVERRIDE;
          using base::spc;
          map_type accmap; //!< Single particle acceptance map
          map_type sqrmap; //!< Single particle mean square displacement map

          int iparticle;   //!< Select single particle to move (-1 if none, default)
          Group* igroup;   //!< Group pointer in which particles are moved randomly (NULL if none, default)
          double genericdp;//!< Generic atom displacement parameter - ignores individual dps
          Average<unsigned long long int> gsize; //!< Average size of igroup;

        public:
          AtomicTranslation(InputMap&, Energy::Energybase<Tspace>&, Tspace&, string="mv_particle");
          void setGroup(Group&); //!< Select group in which to randomly pick particles from
          void setParticle(int); //!< Select single particle in Space::p to move
          void setGenericDisplacement(double); //!< Set single displacement for all atoms
          Point dir;             //!< Translation directions (default: x=y=z=1)
      };

    /**
     * The InputMap is searched for the following keywords:
     *
     * Key                  | Description
     * :------------------- | :-------------------------------------------------------------
     * `prefix_runfraction` | Chance of running (default=1)
     * `prefix_genericdp`   | Fallback displacement paraemter if `dp` is defined in AtomData.
     *
     * The standard prefix is `mv_particle`.
     */
    template<class Tspace>
      AtomicTranslation<Tspace>::AtomicTranslation(InputMap &in,Energy::Energybase<Tspace> &e,
          Tspace &s, string pfx) : Movebase<Tspace>(e,s,pfx) {
        base::title="Single Particle Translation";
        iparticle=-1;
        igroup=nullptr;
        dir.x()=dir.y()=dir.z()=1;
        this->w=30; //width of output
        this->runfraction = in.get<double>(pfx+"_runfraction",1.);
        setGenericDisplacement( in.get<double>(pfx+"_genericdp",0) );
      }

    /**
     * The generic displacement parameter will be used only if the specific
     * atomic dp is zero.
     */
    template<class Tspace>
      void AtomicTranslation<Tspace>::setGenericDisplacement(double dp) {
        genericdp=dp;
      }

    template<class Tspace>
      void AtomicTranslation<Tspace>::setGroup(Group &g) {
        igroup=&g;
        iparticle=-1;
      }

    template<class Tspace>
      void AtomicTranslation<Tspace>::setParticle(int i) {
        iparticle=i;
        igroup=nullptr;
      }

    template<class Tspace>
      bool AtomicTranslation<Tspace>::run() const {
        if ( igroup->empty() )
          return false;
        return base::run();
      }

    template<class Tspace>
      void AtomicTranslation<Tspace>::_trialMove() {
        if (igroup!=nullptr) {
          iparticle=igroup->random();
          gsize += igroup->size();
        }
        if (iparticle>-1) {
          double dp = atom[ spc->p.at(iparticle).id ].dp;
          if (dp<1e-6) dp = genericdp;
          assert(iparticle<(int)spc->p.size()
              && "Trial particle out of range");
          Point t = dir*dp;
          t.x() *= slp_global()-0.5;
          t.y() *= slp_global()-0.5;
          t.z() *= slp_global()-0.5;
          spc->trial[iparticle].translate(spc->geo, t);

          // make sure trial mass center is updated for molecular groups
          // (certain energy functions may rely on up-to-date mass centra)
          auto gi = spc->findGroup(iparticle);
          assert(gi!=nullptr);
          assert((gi->cm - gi->cm_trial).squaredNorm()<1e-6);
          if (gi->isMolecular())
            gi->cm_trial = Geometry::massCenter(spc->geo,spc->trial,*gi);

#ifndef NDEBUG
          // are untouched particles in group synched?
          for (auto j : *gi)
            if (j!=iparticle)
              assert((base::spc->p[j] - base::spc->trial[j]).squaredNorm()<1e-6);
#endif
        }
      }

    template<class Tspace>
      void AtomicTranslation<Tspace>::_acceptMove() {
        double r2=spc->geo.sqdist( spc->p[iparticle], spc->trial[iparticle] );
        sqrmap[ spc->p[iparticle].id ] += r2;
        accmap[ spc->p[iparticle].id ] += 1;
        spc->p[iparticle] = spc->trial[iparticle];
        auto gi = spc->findGroup(iparticle);
        assert(gi!=nullptr);
        if (gi->isMolecular())
          gi->cm = gi->cm_trial;
      }

    template<class Tspace>
      void AtomicTranslation<Tspace>::_rejectMove() {
        spc->trial[iparticle] = spc->p[iparticle];
        sqrmap[ spc->p[iparticle].id ] += 0;
        accmap[ spc->p[iparticle].id ] += 0;
        auto gi = spc->findGroup(iparticle);
        assert(gi!=nullptr);
        if (gi->isMolecular())
          gi->cm_trial = gi->cm;
      }

    template<class Tspace>
      double AtomicTranslation<Tspace>::_energyChange() {
        if (iparticle>-1) {
          assert( spc->geo.collision(spc->p[iparticle])==false
              && "An untouched particle collides with simulation container.");
          if ( spc->geo.collision(
                spc->trial[iparticle], Geometry::Geometrybase::BOUNDARY ) )
            return pc::infty;
          return
            (base::pot->i_total(spc->trial, iparticle)
             + base::pot->external(spc->trial))
            - (base::pot->i_total(spc->p, iparticle)
                + base::pot->external(spc->p));
        }
        return 0;
      }

    template<class Tspace>
      string AtomicTranslation<Tspace>::_info() {
        using namespace textio;
        std::ostringstream o;
        if (gsize.cnt>0)
          o << pad(SUB,base::w,"Average moves/particle")
            << base::cnt / gsize.avg() << endl;
        o << pad(SUB,base::w,"Displacement vector")
          << dir.transpose() << endl;
        if (genericdp>1e-6)
          o << pad(SUB,base::w,"Generic displacement")
            << genericdp << _angstrom << endl;
        if (base::cnt>0) {
          char l=12;
          o << endl
            << indent(SUB) << "Individual particle movement:" << endl << endl
            << indent(SUBSUB) << std::left << string(7,' ')
            << setw(l-6) << "dp"
            << setw(l+1) << "Acc. "+percent
            << setw(l+7) << bracket("r"+squared)+"/"+angstrom+squared
            << rootof+bracket("r"+squared)+"/"+angstrom << endl;
          for (auto m : sqrmap) {
            auto id=m.first;
            o << indent(SUBSUB) << std::left << setw(7) << atom[id].name
              << setw(l-6) << ( (atom[id].dp<1e-6) ? genericdp : atom[id].dp);
            o.precision(3);
            o << setw(l) << accmap[id].avg()*100
              << setw(l) << sqrmap[id].avg()
              << setw(l) << sqrt(sqrmap[id].avg()) << endl;
          }
        }
        return o.str();
      }

    /**
     * @brief Rotate single particles
     *
     * This move works in the same way as AtomicTranslation but does
     * rotations of non-isotropic particles instead of translation. This move
     * has no effect on isotropic particles such as Faunus::PointParticle.
     */
    template<class Tspace>
      class AtomicRotation : public AtomicTranslation<Tspace> {
        protected:
          typedef AtomicTranslation<Tspace> base;
          using base::spc;
          using base::iparticle;
          using base::igroup;
          using base::w;
          using base::gsize;
          using base::genericdp;
          Geometry::QuaternionRotate rot;
          string _info();
          void _trialMove();
        public:
          AtomicRotation(InputMap&, Energy::Energybase<Tspace>&, Tspace&, string="rot_particle");
      };

    template<class Tspace>
      AtomicRotation<Tspace>::AtomicRotation(InputMap &in,Energy::Energybase<Tspace> &e, Tspace &s, string pfx) : base(in,e,s,pfx) {
        base::title="Single Particle Rotation";
      }

    template<class Tspace>
      void AtomicRotation<Tspace>::_trialMove() {
        if (igroup!=nullptr) {
          iparticle=igroup->random();
          gsize += igroup->size();
        }
        if (iparticle>-1) {
          assert(iparticle<(int)spc->p.size() && "Trial particle out of range");
          double dprot = atom[spc->p[iparticle].id ].dprot;
          if (dprot<1e-6)
            dprot = base::genericdp;

          Point u;
          u.ranunit(slp_global);
          rot.setAxis(spc->geo, Point(0,0,0), u, dprot*slp_global.randHalf() );
          spc->trial[iparticle].rotate(rot);
        }
      }

    template<class Tspace>
      string AtomicRotation<Tspace>::_info() {
        using namespace textio;
        std::ostringstream o;
        if (gsize.cnt>0)
          o << pad(SUB,w,"Average moves/particle") << base::cnt / gsize.avg() << endl;
        if (base::genericdp>1e-6)
          o << pad(SUB,w,"Generic displacement") << genericdp
            << _angstrom << endl;
        if (base::cnt>0) {
          char l=12;
          o << endl
            << indent(SUB) << "Individual particle rotation:" << endl << endl
            << indent(SUBSUB) << std::left << string(7,' ')
            << setw(l-6) << "dp"
            << setw(l+1) << "Acc. "+percent
            << setw(l+7) << bracket("r"+squared)+"/"+angstrom+squared
            << rootof+bracket("r"+squared)+"/"+angstrom << endl;
          for (auto m : base::sqrmap) {
            particle::Tid id=m.first;
            o << indent(SUBSUB) << std::left << setw(7) << atom[id].name
              << setw(l-6) << ( (atom[id].dprot<1e-6) ? genericdp : atom[id].dp);
            o.precision(3);
            o << setw(l) << base::accmap[id].avg()*100
              << setw(l) << base::sqrmap[id].avg()
              << setw(l) << sqrt(base::sqrmap[id].avg()) << endl;
          }
        }
        return o.str();
      }

    /**
     * @brief Combined rotation and rotation of groups
     *
     * This will translate and rotate groups and collect averages based on group name.
     *
     * Example:
     *
     * ~~~
     * ...
     * Group g;
     * g.name="mygroup";
     * Move::TranslateRotate tr(in, pot, spc);
     * tr.directions[g.name].z()=0; // move only on xy plane - do this only once and before calling setGroup()
     * tr.setGroup(g);              // specify which group to move
     * tr.move();                   // do the move
     * ~~~
     */
    template<class Tspace>
      class TranslateRotate : public Movebase<Tspace> {
        private:
          typedef Movebase<Tspace> base;
        protected:
          using base::spc;
          using base::pot;
          using base::w;
          using base::cnt;
          using base::prefix;
          void _test(UnitTest&);
          void _trialMove();
          void _acceptMove();
          void _rejectMove();
          double _energyChange();
          string _info();
          typedef std::map<string, Average<double> > map_type;
          map_type accmap;   //!< Group particle acceptance map
          map_type sqrmap_t; //!< Group mean square displacement map (translation)
          map_type sqrmap_r; //!< Group mean square displacement map (rotation)
          Group* igroup;
          double dp_rot;     //!< Rotational displament parameter
          double dp_trans;   //!< Translational displacement parameter
          double angle;      //!< Temporary storage for current angle
          Point dir;         //!< Translation directions (default: x=y=z=1). This will be set by setGroup()
        public:
          TranslateRotate(InputMap&, Energy::Energybase<Tspace>&, Tspace&, string="transrot");
          void setGroup(Group&); //!< Select Group to move
          bool groupWiseEnergy;  //!< Attempt to evaluate energy over groups from vector in Space (default=false)
          std::map<string,Point> directions; //!< Specify special group translation directions (default: x=y=z=1)
#ifdef ENABLE_MPI
          Faunus::MPI::MPIController* mpi;
#endif
      };

    /**
     * The InputMap is scanned for the following keys:
     *
     * Key               | Description
     * :---------------- | :-------------------------------------
     * `pfx_transdp`     | Translational displacement [angstrom]
     * `pfx_rotdp`       | Rotational displacement [radians]
     */
    template<class Tspace>
      TranslateRotate<Tspace>::TranslateRotate(InputMap &in,Energy::Energybase<Tspace> &e, Tspace &s, string pfx) : base(e,s,pfx) {
        base::title="Group Rotation/Translation";
        base::w=30;
        igroup=nullptr;
        dir.x()=dir.y()=dir.z()=1;
        groupWiseEnergy=false;
        dp_trans = in.get<double>(base::prefix+"_transdp", 2,
            "Group translationsal displacement (AA)");
        dp_rot = in.get<double>(base::prefix+"_rotdp", 3,
            "Group rotational displacement (rad)");
        if (dp_rot>4*pc::pi) // no need to rotate more than
          dp_rot=4*pc::pi;   // +/- 2 pi.
        this->runfraction = in.get<double>(base::prefix+"_runfraction",1.0);
        if (dp_rot<1e-6 && dp_trans<1e-6)
          this->runfraction=0;
#ifdef ENABLE_MPI
        mpi=nullptr;
#endif
      }

    template<class Tspace>
      void TranslateRotate<Tspace>::setGroup(Group &g) {
        assert(&g!=nullptr);
        assert(!g.name.empty() && "Group should have a name.");
        assert(g.isMolecular());
        assert(spc->geo.sqdist(g.cm,g.cm_trial)<1e-6 && "Trial CM mismatch");
        igroup=&g;
        if ( directions.find(g.name) != directions.end() )
          dir = directions[g.name];
        else
          dir.x() = dir.y() = dir.z() = 1;
      }

    template<class Tspace>
      void TranslateRotate<Tspace>::_trialMove() {
        assert(igroup!=nullptr);
        Point p;
        if (dp_rot>1e-6) {
          p.ranunit(slp_global);             // random unit vector
          p=igroup->cm+p;                    // set endpoint for rotation
          angle=dp_rot*slp_global.randHalf();
          igroup->rotate(*spc, p, angle);
        }
        if (dp_trans>1e-6) {
          p.x()=dir.x() * dp_trans * slp_global.randHalf();
          p.y()=dir.y() * dp_trans * slp_global.randHalf();
          p.z()=dir.z() * dp_trans * slp_global.randHalf();
          igroup->translate(*spc, p);
        }
      }

    template<class Tspace>
      void TranslateRotate<Tspace>::_acceptMove() {
        double r2 = spc->geo.sqdist( igroup->cm, igroup->cm_trial );
        sqrmap_t[ igroup->name ] += r2;
        sqrmap_r[ igroup->name ] += pow(angle*180/pc::pi, 2);
        accmap[ igroup->name ] += 1;
        igroup->accept(*spc);
      }

    template<class Tspace>
      void TranslateRotate<Tspace>::_rejectMove() {
        sqrmap_t[ igroup->name ] += 0;
        sqrmap_r[ igroup->name ] += 0;
        accmap[ igroup->name ] += 0;
        igroup->undo(*spc);
      }

    template<class Tspace>
      double TranslateRotate<Tspace>::_energyChange() {
        if (dp_rot<1e-6 && dp_trans<1e-6)
          return 0;

        for (auto i : *igroup)
          if ( spc->geo.collision( spc->trial[i], Geometry::Geometrybase::BOUNDARY ) )
            return pc::infty;

        double unew = pot->external(spc->trial) + pot->g_external(spc->trial, *igroup);
        if (unew==pc::infty)
          return pc::infty;       // early rejection
        double uold = pot->external(spc->p) + pot->g_external(spc->p, *igroup);

#ifdef ENABLE_MPI
        if (mpi!=nullptr) {
          double du=0;
          auto s = Faunus::MPI::splitEven(*mpi, spc->groupList().size());
          for (auto i=s.first; i<=s.second; ++i) {
            auto gi=spc->groupList()[i];
            if (gi!=igroup)
              du += pot->g2g(spc->trial, *gi, *igroup) - pot->g2g(spc->p, *gi, *igroup);
          }
          return (unew-uold) + Faunus::MPI::reduceDouble(*mpi, du);
        }
#endif

        for (auto g : spc->groupList()) {
          if (g!=igroup) {
            unew += pot->g2g(spc->trial, *g, *igroup);
            if (unew==pc::infty)
              return pc::infty;   // early rejection
            uold += pot->g2g(spc->p, *g, *igroup);
          }
        }
        return unew-uold;
      }

    template<class Tspace>
      string TranslateRotate<Tspace>::_info() {
        using namespace textio;
        std::ostringstream o;
        o << pad(SUB,w,"Max. translation") << pm << dp_trans/2 << textio::_angstrom << endl
          << pad(SUB,w,"Max. rotation") << pm << dp_rot/2*180/pc::pi << textio::degrees << endl;
        if ( !directions.empty() ) {
          o << indent(SUB) << "Group Move directions:" << endl;
          for (auto &m : directions)
            o << pad(SUBSUB,w-2,m.first)
              << m.second.transpose() << endl;
        }
        if (cnt>0) {
          char l=12;
          o << indent(SUB) << "Move Statistics:" << endl
            << indent(SUBSUB) << std::left << setw(20) << "Group name" //<< string(20,' ')
            << setw(l+1) << "Acc. "+percent
            << setw(l+9) << rootof+bracket("dR"+squared)+"/"+angstrom
            << setw(l+5) << rootof+bracket("d"+theta+squared)+"/"+degrees << endl;
          for (auto m : accmap) {
            string id=m.first;
            o << indent(SUBSUB) << std::left << setw(20) << id;
            o.precision(3);
            o << setw(l) << accmap[id].avg()*100
              << setw(l) << sqrt(sqrmap_t[id].avg())
              << setw(l) << sqrt(sqrmap_r[id].avg()) << endl;
          }
        }
        return o.str();
      }

    template<class Tspace>
      void TranslateRotate<Tspace>::_test(UnitTest &t) {
        for (auto m : accmap) {
          string id=m.first,
                 idtrim="_"+textio::trim(id)+"_";
          t(prefix+idtrim+"acceptance", accmap[id].avg()*100);
          t(prefix+idtrim+"dRot", sqrt(sqrmap_r[id].avg()));
          t(prefix+idtrim+"dTrans", sqrt(sqrmap_t[id].avg()));
        }
      }

    /**
      @brief Translates/rotates many groups simultaneously
      */
    template<class Tspace>
      class TranslateRotateNbody : public TranslateRotate<Tspace> {
        private:
          typedef TranslateRotate<Tspace> base;
          typedef opair<Group*> Tpair;
          std::vector<Tpair> pairlist; // interacting groups

          typename base::map_type angle2; //!< Temporary storage for angular movement
          vector<Group*> gVec;   //!< Vector of groups to move

          void _trialMove() FOVERRIDE {
            angle2.clear();
            for (auto g : gVec) {
              if (g->isMolecular()) {
                Point p;
                if (base::dp_rot>1e-6) {
                  p.ranunit(slp_global);        // random unit vector
                  p=g->cm+p;                    // set endpoint for rotation
                  double angle=base::dp_rot*slp_global.randHalf();
                  g->rotate(*base::spc, p, angle);
                  angle2[g->name] += pow(angle*180/pc::pi, 2); // sum angular movement^2
                }
                if (base::dp_trans>1e-6) {
                  p.ranunit(slp_global);
                  p=base::dp_trans*p.cwiseProduct(base::dir);
                  g->translate(*base::spc, p);
                }
              }
            }
          }

          void _acceptMove() FOVERRIDE {
            std::map<string,double> r2;
            for (auto g : gVec) {
              r2[g->name] += base::spc->geo.sqdist(g->cm, g->cm_trial);
              g->accept(*base::spc);
              base::accmap[g->name] += 1;
            }
            for (auto &i : r2)
              base::sqrmap_t[i.first] += i.second;
            for (auto &i : angle2)
              base::sqrmap_r[i.first] += i.second;
          }

          void _rejectMove() FOVERRIDE {
            std::set<string> names; // unique group names
            for (auto g : gVec) {
              names.insert(g->name);
              g->undo(*base::spc);
              base::accmap[g->name]+=0;
            }
            for (auto n : names) {
              base::sqrmap_t[n]+=0;
              base::sqrmap_r[n]+=0;
            }
          }

          string _info() {
            std::ostringstream o;
            o << textio::pad(textio::SUB,base::w,"Number of groups") << gVec.size() << endl
              << base::_info();
            return o.str();
          }

          double _energyChange() FOVERRIDE {
            int N=(int)base::spc->groupList().size();
            double du=0;

#ifdef ENABLE_MPI
            if (!pairlist.empty()) {

              // group <-> group
              auto s = Faunus::MPI::splitEven(*mpi, pairlist.size());
              for (size_t i=s.first; i<=s.second; ++i)
                du += base::pot->g2g(base::spc->trial,*pairlist[i].first,*pairlist[i].second)
                  - base::pot->g2g(base::spc->p,*pairlist[i].first,*pairlist[i].second);

              // group <-> external potential
              s = Faunus::MPI::splitEven(*mpi, base::spc->groupList().size());
              for (size_t i=s.first; i<=s.second; ++i) {
                auto gi=base::spc->groupList()[i];
                du += base::pot->g_external(base::spc->trial, *gi) - base::pot->g_external(base::spc->p, *gi);
              }

              return Faunus::MPI::reduceDouble(*mpi, du);
            }
#endif

            if (!pairlist.empty()) {
#pragma omp parallel for reduction (+:du)
              for (int i=0; i<(int)pairlist.size(); i++)
                du+=base::pot->g2g(base::spc->trial,*pairlist[i].first,*pairlist[i].second)
                  - base::pot->g2g(base::spc->p,*pairlist[i].first,*pairlist[i].second);
              for (auto g : base::spc->groupList())
                du += base::pot->g_external(base::spc->trial, *g) - base::pot->g_external(base::spc->p, *g);
              return du;
            }

            if (!gVec.empty()) {
#pragma omp parallel for reduction (+:du) schedule (dynamic)
              for (int i=0; i<N-1; i++)
                for (int j=i+1; j<N; j++) {
                  auto gi=base::spc->groupList()[i];
                  auto gj=base::spc->groupList()[j];
                  du += base::pot->g2g(base::spc->trial,*gi,*gj) - base::pot->g2g(base::spc->p,*gi,*gj);
                }
              for (auto g : base::spc->groupList())
                du += base::pot->g_external(base::spc->trial, *g) - base::pot->g_external(base::spc->p, *g);
            }
            return du;
          }
          void setGroup(std::vector<Group*> &v) {
            gVec.clear();
            pairlist.clear();
            std::set<Tpair> l; // set of all unique g2g pairs
            for (auto i : v) {
              if (i->isMolecular())
                gVec.push_back(i);
              for (auto j : v)
                l.insert(Tpair(i,j));
            }
            for (auto i : l)
              pairlist.push_back(i); // set->vector (faster)

            //auto N=gVec.size();
            //base::dp_trans /= N;
            //base::dp_rot /= N;
          }

        public:
          TranslateRotateNbody(InputMap &in,Energy::Energybase<Tspace> &e, Tspace &s, string pfx="transrot") : base(in,e,s,pfx) {
            base::title+=" (N-body)";
            setGroup(s.groupList());
          }
#ifdef ENABLE_MPI
          Faunus::MPI::MPIController* mpi;
#endif
      };

    /**
     * @brief Combined rotation and rotation of groups and mobile species around it
     *
     * This class will do a combined translational and rotational move of a group
     * along with atomic particles surrounding it.
     * To specify where to look for clustered particles, use the `setMobile()`
     * function. Whether particles are considered part of the cluster is
     * determined by the private virtual function `ClusterProbability()`.
     * By default this is a simple step function with P=1 when an atomic particle
     * in the group set by `setMobile()` is within a certain threshold to a
     * particle in the main group; P=0 otherwise.
     *
     * The implemented cluster algorithm is general - see Frenkel&Smith,
     * 2nd ed, p405 - and derived classes can re-implement `ClusterProbability()`
     * for arbitrary probability functions.
     *
     * Upon construction, the `InputMap` is scanned for the
     * following keywords,
     *
     * Keyword                | Description
     * :--------------------- | :----------------
     * `transrot_clustersize` | Surface threshold from mobile ion to particle in group (angstrom)
     *
     * @todo Energy evaluation puts all moved particles in an index vector used
     * to sum the interaction energy with static particles. This could be optimized
     * by only adding mobile ions and calculate i.e. group-group interactions in a
     * more traditional (and faster) way.
     */
    template<class Tspace>
      class TranslateRotateCluster : public TranslateRotate<Tspace> {
        protected:
          typedef TranslateRotate<Tspace> base;
          using base::pot;
          using base::w;
          using base::cnt;
          using base::igroup;
          using base::dp_trans;
          using base::dp_rot;
          using base::dir;
          Geometry::QuaternionRotate vrot;
          vector<int> cindex; //!< index of mobile ions to move with group
          void _trialMove();
          void _acceptMove();
          void _rejectMove();
          double _energyChange();
          string _info();
          Average<double> avgsize; //!< Average number of ions in cluster
          Average<double> avgbias; //!< Average bias
          Group* gmobile;          //!< Pointer to group with potential cluster particles
          virtual double ClusterProbability(p_vec&,int); //!< Probability that particle index belongs to cluster
        public:
          using base::spc;
          TranslateRotateCluster(InputMap&, Energy::Energybase<Tspace>&, Tspace&, string="transrot");
          virtual ~TranslateRotateCluster();
          void setMobile(Group&);  //!< Pool of atomic species to move with the main group
          double threshold;        //!< Distance between particles to define a cluster
      };

    template<class Tspace>
      TranslateRotateCluster<Tspace>::TranslateRotateCluster(InputMap &in,Energy::Energybase<Tspace> &e, Tspace &s, string pfx) : base(in,e,s,pfx) {
        base::title="Cluster "+base::title;
        base::cite="doi:10/cj9gnn";
        threshold = in.get<double>(pfx+"_clustersize",0);
        gmobile=nullptr;
      }

    template<class Tspace>
      TranslateRotateCluster<Tspace>::~TranslateRotateCluster() {}

    template<class Tspace>
      void TranslateRotateCluster<Tspace>::setMobile(Group &g) {
        assert(&g!=nullptr);
        gmobile=&g;
      }

    template<class Tspace>
      string TranslateRotateCluster<Tspace>::_info() {
        using namespace textio;
        std::ostringstream o;
        o << base::_info() << endl;
        o << pad(SUB,w,"Cluster threshold") << threshold << _angstrom << endl;
        if (cnt>0) {
          o << pad(SUB,w,"Average cluster size") << avgsize.avg() << endl;
          if (threshold>1e-9)
            o << pad(SUB,w,"Average bias") << avgbias.avg() << " (0=reject, 1=accept)\n";
        }
        return o.str();
      }

    template<class Tspace>
      void TranslateRotateCluster<Tspace>::_trialMove() {
        assert(gmobile!=nullptr && "Cluster group not defined");
        assert(igroup!=nullptr && "Group to move not defined");
        Point p;

        // find clustered particles
        cindex.clear();
        for (auto i : *gmobile)
          if (ClusterProbability(spc->p, i) > slp_global() )
            cindex.push_back(i); // generate cluster list
        avgsize += cindex.size();

        // rotation
        if (dp_rot>1e-6) {
          base::angle=dp_rot*slp_global.randHalf();
          p.ranunit(slp_global);
          p=igroup->cm+p; // set endpoint for rotation
          igroup->rotate(*spc, p, base::angle);
          vrot.setAxis(spc->geo, igroup->cm, p, base::angle); // rot. around line CM->p
          for (auto i : cindex)
            spc->trial[i] = vrot(spc->trial[i]); // rotate
        }

        // translation
        if (dp_trans>1e-6) {
          p.x()=dir.x() * dp_trans * slp_global.randHalf();
          p.y()=dir.y() * dp_trans * slp_global.randHalf();
          p.z()=dir.z() * dp_trans * slp_global.randHalf();
          igroup->translate(*spc, p);
          for (auto i : cindex)
            spc->trial[i].translate(spc->geo,p);
        }
      }

    template<class Tspace>
      void TranslateRotateCluster<Tspace>::_acceptMove() {
        base::_acceptMove();
        for (auto i : cindex)
          spc->p[i] = spc->trial[i];
      }

    template<class Tspace>
      void TranslateRotateCluster<Tspace>::_rejectMove() {
        base::_rejectMove();
        for (auto i : cindex)
          spc->trial[i] = spc->p[i];
      }

    template<class Tspace>
      double TranslateRotateCluster<Tspace>::_energyChange() {
        double bias=1;             // cluster bias -- see Frenkel 2nd ed, p.405
        vector<int> imoved=cindex; // index of moved particles
        for (auto l : *gmobile)    // mobile index, "l", NOT in cluster (Frenkel's "k" is the main group)
          if (std::find(cindex.begin(), cindex.end(), l)==cindex.end())
            bias *= ( 1-ClusterProbability(spc->trial, l) ) / ( 1-ClusterProbability(spc->p, l) );
        avgbias += bias;
        if (bias<1e-7)
          return pc::infty;        // don't bother to continue with energy calculation

        if (dp_rot<1e-6 && dp_trans<1e-6)
          return 0;

        for (auto i : *igroup)     // Add macromolecule to list of moved particle index
          imoved.push_back(i);

        // container boundary collision?
        for (auto i : imoved)
          if ( spc->geo.collision( spc->trial[i], Geometry::Geometrybase::BOUNDARY ) )
            return pc::infty;

        // external potential on macromolecule
        double unew = pot->g_external(spc->trial, *igroup);
        if (unew==pc::infty)
          return pc::infty; //early rejection!
        double uold = pot->g_external(spc->p, *igroup);

        // external potentia on clustered atomic species
        for (auto i : cindex) {
          uold += pot->i_external(spc->p, i);
          unew += pot->i_external(spc->trial, i);
        }

        // pair energy between static and moved particles
        // note: this could be optimized!
        double du=0;
#pragma omp parallel for reduction (+:du)
        for (int j=0; j<(int)spc->p.size(); j++)
          if ( std::find(imoved.begin(), imoved.end(), j )==imoved.end() )
            for (auto i : imoved)
              du += pot->i2i(spc->trial, i, j) - pot->i2i(spc->p, i, j);
        return unew - uold + du - log(bias); // exp[ -( dU-log(bias) ) ] = exp(-dU)*bias
      }

    /**
     * This is the default function for determining the probability, P,
     * that a mobile particle is considered part of the cluster. This
     * is here a simple distance critera but derived classes can reimplement
     * this (virtual) function to arbitrary probability functions.
     */
    template<class Tspace>
      double TranslateRotateCluster<Tspace>::ClusterProbability(p_vec &p, int i) {
        for (auto j : *igroup) // loop over main group
          if (i!=j) {
            double r=threshold+p[i].radius+p[j].radius;
            if (spc->geo.sqdist(p[i],p[j])<r*r )
              return 1;
          }
        return 0;
      }

    /**
     * @brief Rotate/translate group along with an extra group
     *
     * This will rotate/translate a group A around its mass center and, if
     * defined, also an extra group, B. This can be useful for sampling groups
     * joined together with springs, for example a polymer (B) joined to a
     * protein (A). The group B can consist of many molecules/chains as
     * long as these are continuous in the particle vector.
     *
     * @date Malmo 2014
     */
    template<class Tspace>
      class TranslateRotateGroupCluster : public TranslateRotateCluster<Tspace> {
        private:
          typedef TranslateRotateCluster<Tspace> base;
          void _acceptMove() {
            base::_acceptMove();
            for (auto i : base::spc->groupList())
              i->setMassCenter(*base::spc);
          }
          string _info() FOVERRIDE { return base::base::_info(); }
          double ClusterProbability(p_vec &p, int i) FOVERRIDE { return 1; }
        public:
          TranslateRotateGroupCluster(InputMap &in, Energy::Energybase<Tspace> &e,
              Tspace &s, string pfx="transrot") : base(in,e,s,pfx) {
            base::title = "Translate-Rotate w. extra group";
          }
      };

    /**
     * @brief Non-rejective cluster translation.
     *
     * This type of move will attempt to translate collective sets of macromolecules that
     * with a symmetric transition matrix (no flow through the clusters).
     * See detailed description [here](http://dx.doi.org/10/fthw8k).
     *
     * Setting the boolean `skipEnergyUpdate` to true (default is false) updates of the
     * total energy are skipped to speed up the move.
     * While this has no influence on the Markov chain it will cause an apparent energy
     * drift. It is recommended that this is enabled only for long production runs after
     * having properly checked that no drifts occur with `skipEnergyUpdate=false`.
     *
     * Upon construction the following keywords are read from `InputMap`,
     *
     * Keyword                | Description
     * :--------------------  | :-------------------------------
     * `ctransnr_dp`          | Displacement parameter
     * `ctransnr_skipenergy`  | Skip energy update, see above (default: false)
     * `ctransnr_runfraction` | Runfraction (default: 1.0)
     *
     * @note Requirements for usage:
     * - Compatible only with purely molecular systems
     * - Works only with periodic containers
     * - External potentials are ignored
     *
     * @author Bjoern Persson
     * @date Lund 2009-2010
     * @todo Energy calc. before and after can be optimized by only looping over `moved` with
     * `remaining`
     */
    template<class Tspace>
      class ClusterTranslateNR : public Movebase<Tspace> {
        private:
          typedef Movebase<Tspace> base;
          using base::w;
          using base::spc;
          using base::pot;
          using base::prefix;
          vector<int> moved, remaining;
          void _trialMove();
          void _acceptMove();
          void _rejectMove();
          double _energyChange();
          string _info();
          Average<double> movefrac; //!< Fraction of particles moved
          double dp;                //!< Displacement parameter [aa]
          vector<Group*> g;         //!< Group of molecules to move. Currently this needs to be ALL groups in the system!!
        public:
          ClusterTranslateNR(InputMap&, Energy::Energybase<Tspace>&, Tspace&, string="ctransnr");
          bool skipEnergyUpdate;    //!< True if energy updates should be skipped (faster evaluation!)
      };

    /** @brief Constructor */
    template<class Tspace>
      ClusterTranslateNR<Tspace>::ClusterTranslateNR(InputMap &in, Energy::Energybase<Tspace> &e, Tspace &s, string pfx) : base(e,s,pfx) {
        base::title="Rejection Free Cluster Translation";
        base::cite="doi:10/fthw8k";
        base::useAlternateReturnEnergy=true;
        base::runfraction=in.get<double>(prefix+"_runfraction", 1.0);
        skipEnergyUpdate=in.get<bool>(prefix+"_skipenergy", false);
        dp=in.get<double>(prefix+"_dp", 0);
        if (dp<1e-6)
          base::runfraction=0;
        g=spc->groupList(); // currently ALL groups in the system will be moved!
      }

    template<class Tspace>
      string ClusterTranslateNR<Tspace>::_info() {
        using namespace textio;
        std::ostringstream o;
        o << pad(SUB,w,"Displacement") << dp << _angstrom << endl
          << pad(SUB,w,"Skip energy update") << std::boolalpha
          << skipEnergyUpdate << endl;
        if (movefrac.cnt>0) {
          o << pad(SUB,w,"Move fraction") << movefrac.avg()*100 << percent << endl
            << pad(SUB,w,"Avg. moved groups") << movefrac.avg()*spc->groupList().size() << endl;
        }
        return o.str();
      }

    template<class Tspace>
      void ClusterTranslateNR<Tspace>::_trialMove() {
        double du=0;
        g=spc->groupList();
        moved.clear();
        remaining.resize( g.size() );

        for (size_t i=0; i<g.size(); i++) {
          remaining[i] = i;
          if (base::cnt<=1)
            g[i]->setMassCenter(*spc);
        }

        if (skipEnergyUpdate==false)
#pragma omp parallel for reduction (+:du) schedule (dynamic)
          for (size_t i=0; i<g.size()-1; i++)
            for (size_t j=i+1; j<g.size(); j++)
              du-=pot->g2g(spc->p, *g[i], *g[j]);

        Point ip(dp,dp,dp);
        ip.x()*=slp_global.randHalf();
        ip.y()*=slp_global.randHalf();
        ip.z()*=slp_global.randHalf();

        int f=slp_global()*remaining.size();
        moved.push_back(remaining[f]);
        remaining.erase(remaining.begin()+f);    // Pick first index in m to move

        for (size_t i=0; i<moved.size(); i++) {
          g[moved[i]]->translate(*spc, ip);
          for (size_t j=0; j<remaining.size(); j++) {
            double uo=pot->g2g(spc->p,     *g[moved[i]], *g[remaining[j]]);
            double un=pot->g2g(spc->trial, *g[moved[i]], *g[remaining[j]]);
            double udiff=un-uo;
            if (slp_global() < (1.-std::exp(-udiff)) ) {
              moved.push_back(remaining[j]);
              remaining.erase(remaining.begin()+j);
              j--;
            }
          }
          g[moved[i]]->accept(*spc);
        }

        if (skipEnergyUpdate==false)
#pragma omp parallel for reduction (+:du) schedule (dynamic)
          for (size_t i=0; i<g.size()-1; i++)
            for (size_t j=i+1; j<g.size(); j++)
              du+=pot->g2g(spc->p, *g[i], *g[j]);

        base::alternateReturnEnergy=du;
        movefrac+=double(moved.size()) / (moved.size()+remaining.size());

        assert( moved.size() >= 1);
        assert( spc->groupList().size() == moved.size()+remaining.size() );
      }

    template<class Tspace>
      double ClusterTranslateNR<Tspace>::_energyChange() { return 0; }

    template<class Tspace>
      void ClusterTranslateNR<Tspace>::_acceptMove() {}

    template<class Tspace>
      void ClusterTranslateNR<Tspace>::_rejectMove() {}

    /**
     * @brief Crank shaft move of linear polymers
     *
     * This will perform a crank shaft move of a linear polymer molecule.
     * Two monomers are picked at random and a rotation axis is drawn
     * between them. The particles in between are rotated around that
     * axis. By setting `minlen` and `maxlen` one can control the maximum
     * number particles to rotate. For example, for a crankshaft
     * move spanning only one bond, set `minlen=maxlen=1`.
     * The behavoir for branched molecules is currently undefined.
     *
     * ![Figure: Various polymer moves.](polymerdisplacements.jpg)
     *
     * @date Lund 2012
     */
    template<class Tspace>
      class CrankShaft : public Movebase<Tspace> {
        private:
          typedef Movebase<Tspace> base;
          void _test(UnitTest&);
          void _trialMove();
          void _acceptMove();
          void _rejectMove();
          double _energyChange();
          string _info();
          virtual bool findParticles(); //!< This will set the end points and find particles to rotate
        protected:
          using base::spc;
          using base::pot;
          using base::w;
          using base::prefix;
          Group* gPtr;       //!< Pointer to group where move is to be performed. Set by setGroup().
          double dp;         //!< Rotational displacement parameter
          double angle;      //!< Current rotation angle
          vector<int> index; //!< Index of particles to rotate
          //Geometry::VectorRotate vrot;
          Geometry::QuaternionRotate vrot;
          AcceptanceMap<string> accmap;
        public:
          CrankShaft(InputMap&, Energy::Energybase<Tspace>&, Tspace&, string="crank");
          virtual ~CrankShaft();
          void setGroup(Group&); //!< Select Group to of the polymer to move
          int minlen;            //!< Minimum number of particles to rotate (default = 1)
          int maxlen;            //!< Maximin number of particles to rotate (default = 10)
      };

    /**
     * The InputMap is searched for:
     *
     * Key            | Description
     * -------------- | --------------------------------------
     * `crank_minlen` | Minimum number of particles to rotate
     * `crank_maxlen` | Maximum number of particles to rotate
     * `crank_dp`     | Rotational displacement parameter (radians)
     */
    template<class Tspace>
      CrankShaft<Tspace>::CrankShaft(InputMap &in, Energy::Energybase<Tspace> &e, Tspace &s, string pfx) : base(e,s,pfx) {
        base::title="CrankShaft";
        w=30;
        gPtr=nullptr;
        minlen = in.get<int>(prefix+"_minlen", 1, "Min. particles to rotate");
        maxlen = in.get<int>(prefix+"_maxlen", 4, "Max. particles to rotate");
        assert(minlen<=maxlen);
        dp=in.get<double>(prefix+"_dp", 3.);
        base::runfraction = in.get<double>(prefix+"_runfraction",1.);
        if (dp<1e-6)
          base::runfraction=0;
      }

    template<class Tspace>
      CrankShaft<Tspace>::~CrankShaft() {}

    template<class Tspace>
      void CrankShaft<Tspace>::_trialMove() {
        assert(gPtr!=nullptr && "No group to perform crankshaft on.");
        if (gPtr->size()<3)
          return;
        index.clear();   // clear previous particle list to rotate
        findParticles();
        assert(!index.empty() && "No particles to rotate.");
        for (auto i : index)
          spc->trial[i] = vrot(spc->p[i]); // (boundaries are accounted for)
        gPtr->cm_trial = Geometry::massCenter(spc->geo, spc->trial, *gPtr);
      }

    template<class Tspace>
      void CrankShaft<Tspace>::_acceptMove() {
        double msq=0;
        for (auto i : index) {
          msq+=spc->geo.sqdist( spc->p[i], spc->trial[i] );
          spc->p[i] = spc->trial[i];
        }
        accmap.accept(gPtr->name, msq ) ;
        gPtr->cm = gPtr->cm_trial;
      }

    template<class Tspace>
      void CrankShaft<Tspace>::_rejectMove() {
        accmap.reject(gPtr->name);
        for (auto i : index)
          spc->trial[i] = spc->p[i];
        gPtr->cm_trial = gPtr->cm;
      }

    /**
     * @todo g_internal is not really needed - index<->g would be faster
     */
    template<class Tspace>
      double CrankShaft<Tspace>::_energyChange() {
        double du=0;
        for (auto i : index)
          if ( spc->geo.collision( spc->trial[i], Geometry::Geometrybase::BOUNDARY ) )
            return pc::infty;
        du=pot->g_internal(spc->trial, *gPtr) - pot->g_internal(spc->p, *gPtr);
        for (auto i : index)
          du+=pot->i_external(spc->trial,i) - pot->i_external(spc->p,i);
        for (auto g : spc->groupList())
          if (g!=gPtr)
            du+=pot->g2g(spc->trial, *g, *gPtr) - pot->g2g(spc->p, *g, *gPtr);
        du+=pot->external(spc->trial) - pot->external(spc->p);
        //for (auto i : index)
        //  du += pot->i2all(spc->trial, i) - pot->i2all(spc->p, i);
        return du;
      }

    /**
     * This will define the particles to be rotated (stored in index vector) and
     * also set the axis to rotate around, defined by two points.
     */
    template<class Tspace>
      bool CrankShaft<Tspace>::findParticles() {
        assert( minlen <= gPtr->size()-2 && "Minlen too big for molecule!");

        int beg,end,len;
        do {
          beg=gPtr->random();             // generate random vector to
          end=gPtr->random();             // rotate around
          len = std::abs(beg-end) - 1;    // number of particles between end points
        } while ( len<minlen || len>maxlen  );

        angle = dp*slp_global.randHalf();  // random angle
        vrot.setAxis(spc->geo, spc->p[beg], spc->p[end], angle );

        index.clear();
        if (beg>end)
          std::swap(beg,end);
        for (int i=beg+1; i<end; i++)
          index.push_back(i);             // store particle index to rotate
        assert(index.size()==size_t(len));

        return true;
      }

    template<class Tspace>
      void CrankShaft<Tspace>::setGroup(Group &g) { gPtr=&g; }

    template<class Tspace>
      string CrankShaft<Tspace>::_info() {
        using namespace textio;
        std::ostringstream o;
        o << pad(SUB,w, "Displacement parameter") << dp << endl
          << pad(SUB,w, "Min/max length to move") << minlen << " " << maxlen << endl;
        if (base::cnt>0)
          o << accmap.info();
        return o.str();
      }

    template<class Tspace>
      void CrankShaft<Tspace>::_test(UnitTest &t) {
        accmap._test(t, prefix);
      }

    /**
     * @brief Pivot move for linear polymers
     *
     * This will perform a pivot rotation of a linear polymer by the following steps:
     *
     * - Select rotation axis by two random monomers, spanning `minlen` to `maxlen` bonds
     * - Rotate monomers before or after end points of the above axis
     *
     * ![Figure: Various polymer moves.](polymerdisplacements.jpg)
     *
     * @date Asljunga 2012
     */
    template<class Tspace>
      class Pivot : public CrankShaft<Tspace> {
        protected:
          typedef CrankShaft<Tspace> base;
          using base::index;
          using base::gPtr;
          using base::spc;
          bool findParticles();
        public:
          Pivot(InputMap&, Energy::Energybase<Tspace>&, Tspace&, string="pivot");
      };

    template<class Tspace>
      Pivot<Tspace>::Pivot(InputMap &in, Energy::Energybase<Tspace> &e, Tspace &s, string pfx) : base(in,e,s,pfx) {
        base::title="Polymer Pivot Move";
        base::minlen=1; // minimum bond length to rotate around
      }

    template<class Tspace>
      bool Pivot<Tspace>::findParticles() {
        int beg(0),end(0),len;
        index.clear();
        while (index.empty()) {
          do {
            beg = gPtr->random(); // define the
            end = gPtr->random(); // axis to rotate around
            len = std::abs(beg-end);
          } while ( len<base::minlen || len>base::maxlen );

          if (slp_global.randHalf() > 0)
            for (int i=end+1; i<=gPtr->back(); i++)
              index.push_back(i);
          else
            for (int i=gPtr->front(); i<end; i++)
              index.push_back(i);
        }
        base::angle = base::dp*slp_global.randHalf();
        base::vrot.setAxis(spc->geo, spc->p[beg], spc->p[end], base::angle );
        return true;
      }

    /**
     * @brief Reptation move for linear polymers
     *
     * This will perform a reptation move of a linear, non-uniform polymer chain.
     * During construction, the InputMap is searched for the following keywords:
     *
     * Key                     | Description
     * :---------------------- | :---------------------------
     * `reptation_runfraction` | Probability to perform a move (defaults=1)
     * `reptation_bondlength`  | The bond length while moving head groups. Use -1 to use existing bondlength.
     *
     * @date Lund 2012
     */
    template<class Tspace>
      class Reptation : public Movebase<Tspace> {
        private:
          typedef Movebase<Tspace> base;
          AcceptanceMap<string> accmap;
          void _test(UnitTest&);
          void _trialMove();
          void _acceptMove();
          void _rejectMove();
          double _energyChange();
          string _info();
          Group* gPtr;
          double bondlength; //!< Reptation length used when generating new head group position
        protected:
          using base::pot;
          using base::spc;
          using base::prefix;
        public:
          Reptation(InputMap&, Energy::Energybase<Tspace>&, Tspace&, string="reptation");
          void setGroup(Group&); //!< Select Group to move
      };

    template<class Tspace>
      Reptation<Tspace>::Reptation(InputMap &in, Energy::Energybase<Tspace> &e, Tspace &s, string pfx) : base(e,s,pfx) {
        base::title="Linear Polymer Reptation";
        base::runfraction = in.get<double>(prefix+"_runfraction",1.0);
        bondlength = in.get<double>(prefix+"_bondlength", -1);
        gPtr=nullptr;
      }

    template<class Tspace>
      void Reptation<Tspace>::setGroup(Group &g) { gPtr=&g; }

    template<class Tspace>
      void Reptation<Tspace>::_test(UnitTest &t) {
        accmap._test(t, prefix);
      }

    template<class Tspace>
      void Reptation<Tspace>::_trialMove() {
        assert(gPtr!=nullptr && "Did you forget to call setGroup?");
        if (gPtr->size()<2)
          return;

        int first, second; // "first" is end point, "second" is the neighbor
        if (slp_global.randHalf()>0) {
          first=gPtr->front();
          second=first+1;
        } else {
          first=gPtr->back();
          second=first-1;
        }

        double bond;
        if (bondlength>0)
          bond=bondlength;
        else
          bond=spc->geo.dist(spc->p[first], spc->p[second]); // bond length of first or last particle

        // shift particles up or down
        for (int i=gPtr->front(); i<gPtr->back(); i++)
          if (first<second)
            spc->trial[i+1]=Point( spc->p[i] );
          else
            spc->trial[i]=Point( spc->p[i+1] );

        // generate new position for end point ("first")
        Point u;
        u.ranunit(slp_global);                          // generate random unit vector
        spc->trial[first].translate(spc->geo, u*bond); // trans. 1st w. scaled unit vector
        assert( std::abs( spc->geo.dist(spc->p[first],spc->trial[first])-bond ) < 1e-7  );

        for (auto i : *gPtr)
          spc->geo.boundary( spc->trial[i] );  // respect boundary conditions

        gPtr->cm_trial = Geometry::massCenter(spc->geo, spc->trial, *gPtr);
      }

    template<class Tspace>
      void Reptation<Tspace>::_acceptMove() {
        accmap.accept(gPtr->name, spc->geo.sqdist(gPtr->cm, gPtr->cm_trial) );
        gPtr->accept(*spc);
      }

    template<class Tspace>
      void Reptation<Tspace>::_rejectMove() {
        accmap.reject(gPtr->name);
        gPtr->undo(*spc);
      }

    template<class Tspace>
      double Reptation<Tspace>::_energyChange() {
        for (auto i : *gPtr)
          if ( spc->geo.collision( spc->trial[i], Geometry::Geometrybase::BOUNDARY ) )
            return pc::infty;

        double unew = pot->g_external(spc->trial, *gPtr) + pot->g_internal(spc->trial,*gPtr);
        if (unew==pc::infty)
          return pc::infty;       // early rejection
        double uold = pot->g_external(spc->p, *gPtr) + pot->g_internal(spc->p, *gPtr);

        for (auto g : spc->groupList()) {
          if (g!=gPtr) {
            unew += pot->g2g(spc->trial, *g, *gPtr);
            if (unew==pc::infty)
              return pc::infty;   // early rejection
            uold += pot->g2g(spc->p, *g, *gPtr);
          }
        }
        return unew-uold;
      }

    template<class Tspace>
      string Reptation<Tspace>::_info() {
        using namespace textio;
        std::ostringstream o;
        o << pad(SUB,base::w, "Bondlength") << bondlength << _angstrom + " (-1 = automatic)\n";
        if (base::cnt>0)
          o << accmap.info();
        return o.str();
      }

      /////////////////////////////////////////////////////////////////////////////////////////////
      ///                                                                                       ///
      ///                              GRAND CANONICAL CLASSES                                  ///
      ///                                                                                       ///
      /////////////////////////////////////////////////////////////////////////////////////////////

      /// @brief Combinations for Grand Canonical move
      class Combination {
      public:
          Combination(): delAcceptance(0), delCnt(0), insAcceptance(0), insCnt(0) {}

          vector<Molecule* > molComb;   ///< \brief list of molecule types in combination
          double probability;           ///< \brief probability of this combination in GC-MC move
          string name;
          int delAcceptance;
          int delCnt;
          int insAcceptance;
          int insCnt;
      };




      /// \brief Tracks atomic and molecular species which are active for GrandCanonical move
      class Tracker {
      public:
          Tracker() {}

          /// \brief GrandCanon atomic list: -> per MolID -> per Tid track index of particles
          std::map<MolID, std::map<particle::Tid, vector<unsigned int> > > atList;

          /// \brief GrandCanon molecule list, per molID -> first particle of molecule index
          std::map<MolID, vector<unsigned int> > molList;

          /// \brief average density map per all active Tid
          std::map<particle::Tid,Average<double>> rho;
          std::map<MolID,Average<double>> count;

          /// \brief list of active atom Types
          std::vector<particle::Tid> aTypes;

          void initATypes(vector<Combination >& list) {
              bool exists = false;

              for(auto& comb : list)
                  for(auto* mol : comb.molComb)
                      for(auto tid: mol->atoms) {
                          exists=false;
                          for(auto stored: aTypes)
                              if(stored == tid)
                                  exists=true;
                          if(!exists)
                              aTypes.push_back(tid);
                      }
          }

          //
          //    METHODS
          //
          void calcDensity(double volume) {
              volume = 1.0 / volume;
              for(auto aType: aTypes)
                    rho[aType] += sizeOf(aType) * volume;
          }

          void calcMolCount() {
              for(auto molType: molList)
                    count[molType.first] += sizeOf(molType.first);
          }

          /// \brief number of particles of atomType of moleculeType
          unsigned int sizeOf(MolID molId, particle::Tid tid) {
              int count=0;
              for(auto at : topo.molecules[molId].atoms) if(at == tid) count++;
              return atList[molId][tid].size() +( molList[molId].size()*count);
          }

          /// \brief number of particles of atomType
          unsigned int sizeOf(particle::Tid tid) {
              int count=0;
              int size=0;
              for(auto at : atList) {
                  for(auto partId : at.second) {
                      if(partId.first == tid) {
                          count += partId.second.size();
                      }
                  }
              }
              for(auto mol: molList) {
                  size = 0;
                  for(auto at : topo.molecules[mol.first].atoms)
                      if(at == tid) size++;
                  count += mol.second.size()*size;
              }
              return count;
          }

          /// \brief number of molecules of moleculeType
          int sizeOf(MolID molId) {return molList[molId].size();}

          /// \brief number of all particles in Tracker
          unsigned int size() {
             unsigned int count=0;
             for(auto& a: atList)
                 for(auto& b : a.second)
                     count += b.second.size();
             for(auto& b: molList)
                 count += (b.second.size() * topo.molecules[b.first].atoms.size());
             return count;
          }

          int indexOfMol(MolID molId, int num) {
              assert(num < (int)molList[molId].size());
              return molList[molId][num];
          }

          int indexOfAtom(MolID molId, particle::Tid tid, int num) {return atList[molId][tid][num];}


    private:
          /**
          * @brief Ensures consistency of Tracker
          * @param index of inserted/removed particle(first particle of molecule)
          * @param molSize -> Negative means removal
          */
         void ensureConsistencyAt(MolID molId, unsigned int index, int molSize) {
             for(auto super = atList.begin(); super != atList.end(); ++super)
                 for (auto it=super->second.begin(); it!=super->second.end(); ++it)
                     for(unsigned int i=0; i< it->second.size(); i++)
                         if(index < it->second[i]) {
                             it->second[i] += molSize;
                         } else {
                             if(index == it->second[i] && super->first != molId)
                                 it->second[i] += molSize;
                         }
         }


    public:

          /// \brief Erase molecule from tracker
          void eraseMol(MolID molId, unsigned int molSize, unsigned int delIndex) {
              unsigned int index = 0;
              for(auto& molType : molList) {
                for(unsigned int i=0; i< molType.second.size(); i++) {
                    if(delIndex < molType.second[i]) {
                        molType.second[i] -= molSize;
                    } else if(molType.second[i] == delIndex && molType.first == molId) {
                        index = i;
                    }
                }
              }
              molList[molId].erase(molList[molId].begin() + index);

              ensureConsistencyAt(molId, delIndex, -molSize);
          }

          /// \brief erase atom of atomic group from tracker
          void eraseAt(MolID molId, unsigned int delIndex);

          /// \brief push molecule to tracker
          void pushMol(MolID molId, unsigned int molIndex) {
              molList[molId].push_back(molIndex);
              ensureConsistencyAt(molId, molIndex, topo.molecules[molId].atoms.size());

              for(auto it = molList.begin(); it!= molList.end(); ++it)
                  for(unsigned int i=0; i<it->second.size(); i++)
                      if(molIndex < it->second[i]) {
                          it->second[i] += topo.molecules[molId].atoms.size();
                      } else {
                          if(molIndex == it->second[i] && it->first != molId)
                              it->second[i] += topo.molecules[molId].atoms.size();
                      }
          }

          /// \brief push atom of atomic group to tracker
          void push(MolID molId, particle::Tid tid, unsigned int index) {
              atList[molId][tid].push_back(index);

              ensureConsistencyAt(molId, index, 1);

              for(auto it = molList.begin(); it!= molList.end(); ++it)
                  for(unsigned int i=0; i<it->second.size(); i++)
                      if(index <= it->second[i]) {
                          it->second[i] ++;
                  }
          }

          void printAtomList() {
              cout << "\n\nTracker:\n\n" << "MolList:\n";
              for(auto it = molList.begin(); it != molList.end(); ++it) {
                  cout << "MolType: " << topo.molecules[it->first].molName << ", size: " << it->second.size() << endl;
              }

              cout << "\nAtomList:\n";

              for(auto super = atList.begin();
                  super != atList.end(); ++super) {

                  cout << "MolType: " << topo.molecules[super->first].molName << endl;

                  for (auto it=super->second.begin();
                       it!=super->second.end(); ++it) {

                      cout << "ParticleType:" << atom[it->first].name << " size: " << it->second.size() << endl;
                  }
              }

              for(auto& mol: atList) {
                  cout << "molType:" << mol.first << endl;
                  for(auto& tid: mol.second) {
                      cout << "Tid: " << tid.first << endl;
                      for(auto i: tid.second) {
                          cout << "index: " << i << endl;
                      }
                  }
              }
          }

          string infoAtoms(double volume);
          string infoMolecules();


#ifndef NDEBUG
          /// \brief check system neutrality, only on Atomic GrandCanonical particles
          bool checkNeutrality() {
              int charge = 0;

              for(auto& mol: atList)
                  for(auto& tid: mol.second)
                      charge += atom[tid.first].charge * tid.second.size();

              for(auto& mol: molList)
                  for(auto& tid: topo.molecules[mol.first].atoms)
                      charge += atom[tid].charge * mol.second.size();

              return charge == 0;
          }


          bool testIndexesAtomic(Group* group) {
              if(group->isAtomic()) {
                for(auto& tid : atList[group->molId])
                    for(auto at: tid.second)
                        if((int)at > group->back() || (int)at < group->front() ) {
                            cout << topo.molecules[group->molId].molName << ":" << at << ":" << group->front() << ":" << group->back() << endl;
                            return false;
                        }
              }
              return true;
          }
#endif
      };

      void Tracker::eraseAt(MolID molId, unsigned int delIndex) {
          unsigned int index = 0;
          particle::Tid tid=0;
          for(auto super = atList.begin(); super != atList.end(); ++super) {
              for (auto it=super->second.begin(); it!=super->second.end(); ++it) {
                  for(unsigned int i=0; i< it->second.size(); i++) {
                      if(delIndex < it->second[i]) { // decrement indexes
                          it->second[i]--;
                      } else {
                          if(it->second[i] == delIndex && molId == super->first) {
                            index = i;
                            tid = it->first;
                          }
                      }
                  }
              }
          }
          assert(tid != 0);
          atList[molId][tid].erase(atList[molId][tid].begin() + index);
          for(auto it = molList.begin(); it!= molList.end(); ++it)
              for(unsigned int i=0; i<it->second.size(); i++)
                  if(delIndex <= it->second[i]) {
                      it->second[i]--;
                  }
      }

      string Tracker::infoAtoms(double volume) {
          char s=10;
          using namespace textio;
          ostringstream o;
          particle::Tid id;

          for (auto &m : rho) {
            id=m.first;
            if(atom[id].activity == 0) continue;
            o.precision(5);
            o << std::left << setw(4) << "" << setw(s) << atom[id].name
              << setw(s) << atom[id].activity << setw(s) << m.second.avg()/pc::Nav/1e-27
              << setw(s) << atom[id].activity / (m.second.avg()/pc::Nav/1e-27)
              << setw(s) << m.second.avg()*volume
              << "\n";
          }

          return o.str();
      }

      string Tracker::infoMolecules() {
          char s=10;
          using namespace textio;
          ostringstream o;

          MolID id;
          for (auto &m : count) {
            id=m.first;
            if(topo.molecules[id].activity == 0) continue;
            o.precision(5);
            o << std::left << setw(4) << "" << setw(s) << topo.molecules[id].molName
              << setw(s) << topo.molecules[id].activity << setw(s) << m.second.avg()
              << "\n";
          }

          return o.str();
      }




      ///
      /// \brief The Ins class - temporary data structure for insertList of GCMolecular
      ///
      class Ins{
      public:
          Ins(Group* group, p_vec pin): group(group), pin(pin){}
          Group* group; p_vec pin;
      };




    /** 
     * @brief Grand canonical move for molecular species
     * @date Lund, 2014
     *
     *      USAGE PRESUMES FOLLOWING:
     *      - atomic species -> use only one large group per Molecular type
     *          (effective computation and easier analysis)
     *      - molecular species -> Works only on group.isMolecular() == true
     *          (due to energy calculation optimization -> usage of g2g())
     */
    template<class Tspace>
<<<<<<< HEAD
    class GCMolecular : public Movebase<Tspace> {
        typedef Movebase<Tspace> base;

    public:
        GCMolecular(InputMap &in, Energy::Energybase<Tspace> &e, Tspace &s, string pfx="gcmol");

        // unit testing
        void _test(UnitTest &t) {
            double volume = spc->geo.getVolume();

            particle::Tid id;
            for (auto &m : tracker.rho) {
              id=m.first;
              if(atom[id].activity == 0) continue;
              auto s=base::prefix+"_"+atom[id].name;
              t(s+"_average", m.second.avg()*volume);
            }

            MolID molId;
            for (auto &m : tracker.count) {
              molId=m.first;
              if(topo.molecules[molId].activity == 0) continue;
              auto s=base::prefix+"_"+topo.molecules[molId].molName;
              t(s+"_average", m.second.avg());
            }
        }

        string infoCombinations() {
            char s=14;
            using namespace textio;
            ostringstream o;
            string num;
            double prob=0.0;
            for (auto &i : gCCombinations)
                prob+=i.probability;

            prob = 1.0/prob;

            o << header("Grand Canonical Combinations");

            o << setw(4) << "" << std::left
              << setw(s) << "Name" << setw(s) << "probability"
              << setw(s) << "Del acc" << setw(s) << "Ins acc" << setw(s) << "molecules" << endl;

            for (auto &i : gCCombinations) {
                o << setw(4) << "" << setw(s) << i.name
                  << setw(s) << i.probability*prob;
                if(i.delCnt ==0 && i.insCnt == 0) {
                    o << setw(s)
                      << "-" << setw(s)
                      << "-";
                } else {
                    o << setw(s)
                      << std::to_string(100*i.delAcceptance/i.delCnt).append("%") << setw(s)
                      << std::to_string(100*i.insAcceptance/i.insCnt).append("%");
                }

                for(auto mol=i.molComb.begin(); mol!=i.molComb.end(); ++mol) {
                    o << setw(0) << (*mol)->molName;
                    if(mol != i.molComb.end()-1) o<<",";
                    else o<<"\n";
                }
            }
            return o.str();
        }

    private:
        Tracker tracker;  ///< \brief Tracker for inserted/deleted species for speedUp

        // delList and insList: groups are always molecular (isMolecular() == true)
        vector<Group> delList;
        vector<Ins> insList;

        vector<Combination > gCCombinations;
        Combination* comb;      ///< \brief choosen comb for move()

        //
        //  METHODS
        //

        /// \return Random a Combination based on probability
        Combination* randomComb() {
            double randIndex = slp_global()*gCCombinations.size();

            while(slp_global() >= gCCombinations[randIndex].probability) {
                randIndex = slp_global()*gCCombinations.size();
            }
            return &gCCombinations[randIndex];
        }


        /// \brief initialize gCGroups from groupList, synch on index, true == group is active for GrandCanonical move
        void getGrandCanonicalGroups(vector<bool>& gCGroups);

        /// \brief sets initial state of molTracker from GrandCanonical groupList
        void initMolTracker(vector<bool>& gCGroups);

        /// \brief check whether atomic groups active in GrandCanocical move are "one per molType"
        string checkGroups(vector<bool> &gCGroups);

        string _info();      
        void _trialMove();

        /**
          *  @return du = E_all + E_external + chempot + factor
          *
          *  alternateEnergy = E_all + E_external + E_internal
          *
          *  NOTE: i_total used for atomic species -> internal energy == 0
          *        i_total -> for atomic species calculates interaction within delGroup twice
          */
        double _energyChange();

        void _acceptMove();

        void _rejectMove() {
            if(!delList.empty()) comb->delCnt++;
            if(!insList.empty()) comb->insCnt++;

            delList.clear();
            for(auto it =  insList.begin(); it!= insList.end(); ++it) {
                spc->p.erase( spc->p.begin()+ it->group->front(), spc->p.begin()+ it->group->back()+1);
                spc->trial.erase( spc->trial.begin()+ it->group->front(), spc->trial.begin()+ it->group->back()+1 );
                delete it->group;
            }
            insList.clear();

            tracker.calcDensity(spc->geo.getVolume());
            tracker.calcMolCount();
        }

        bool includefile(string combFile);  //!< Append topology parameters from file

#ifndef NDEBUG
          bool consistent() {
              // indexes of atom list in p
              for(auto& mol : tracker.atList)
                  for(auto& vec: mol.second)
                      for(auto i: vec.second)
                          if(i >= spc->p.size()) {
                              cout << "atList inconsistent" << endl;
                              return false;
                          }
              //indexes of molList in p
              for(auto& mol : tracker.molList)
                  for(auto& j : mol.second)
                      if(j >= spc->p.size()) {
                          cout << "molList inconsistent, p.size(): " << spc->p.size() << " index: " << j << endl;
                          return false;
                      }
              // no same index in atomList and molList
              for(auto& mol : tracker.atList)
                  for(auto& vec: mol.second)
                      for(auto i: vec.second)
                          for(auto& mol : tracker.molList)
                              for(auto& j : mol.second)
                                  if(j == i) {
                                      cout << "same index in atList and molList " << i << endl;
                                      return false;
                                  }
              return true;
          }
#endif

    protected:
      using base::pot;
      using base::spc;
      using base::prefix;
      using base::w;
    };

    template<class Tspace>
    GCMolecular<Tspace>::GCMolecular(InputMap &in, Energy::Energybase<Tspace> &e,
                             Tspace &s, string pfx): base(e,s,pfx) {

        cout << "Initializing GCMolecular, be sure all Groups and particles are already loaded" << endl;

        base::title = "Group insertion/deletion move";
        base::useAlternateReturnEnergy=true;
        w=30;
        base::runfraction = in.get<double>(pfx+"_runfraction",1.0);

        spc->linkGroupsToTopo();
        string topoFile = in.get<string>("topology", "");

        if (!topoFile.empty())
            if(!includefile(topoFile)) {
                cout << "Could not open *.topo file" << endl;
                exit(1);
            }

        vector<bool> gCGroups;
        getGrandCanonicalGroups(gCGroups);
        initMolTracker(gCGroups);

        string check = checkGroups(gCGroups);
        if(check.compare("") != 0) {
            cout << "!!!!!!!!!!!!!!!!!!!!!!!!!!!!!!!!!!!!!!!!!!!!!!!!!!!!!!!!!!!!\n";
            cout << "MORE THAN ONE ATOMIC GRAND-CANONICAL GROUP OF TYPE: " << check << endl;
            cout << "!!!!!!!!!!!!!!!!!!!!!!!!!!!!!!!!!!!!!!!!!!!!!!!!!!!!!!!!!!!!\n";
            exit(1);
        }

        assert(!gCCombinations.empty());
        tracker.initATypes(gCCombinations);
    }

    template<class Tspace>
    void GCMolecular<Tspace>::initMolTracker(vector<bool>& gCGroups) {

        int i=0;
        for(auto* group: spc->groupList()) { // for each group
            if(gCGroups[i]) {
                if(group->isAtomic()) {
                    for(auto at: *group)  // for each particle of group
                        tracker.atList[group->molId][spc->p[at].id].push_back(at);
                } else {
                    for(int i=group->front(); i<=group->back(); i+= group->getMolSize())
                        tracker.pushMol(group->molId, i);
                }
            }
            i++;
        }
    }

    template<class Tspace>
    string GCMolecular<Tspace>::checkGroups(vector<bool>& gCGroups) {

        for(int i=0; i<(int)spc->groupList().size()-1; i++) {
            for(int j=i+1; j<(int)spc->groupList().size(); j++) {
                if(gCGroups[j] && spc->groupList()[i]->molId == spc->groupList()[j]->molId && spc->groupList()[i]->isAtomic()) {
                    return spc->groupList()[i]->molName;
                }
            }
        }
        return "";
    }

    template<class Tspace>
    void GCMolecular<Tspace>::getGrandCanonicalGroups(vector<bool>& gCGroups) {

        gCGroups.reserve(spc->groupList().size());

        for(int i=0; i<(int)spc->groupList().size(); i++) {
            gCGroups[i] = false;

            for(auto& comb: gCCombinations) {
                for(auto* mol: comb.molComb) {
                    if(spc->groupList()[i]->molId == mol->id) {
                        gCGroups[i] = true;
                    }
                }
            }
        }
    }

    template<class Tspace>
    string GCMolecular<Tspace>::_info() {

        char s=10;
        using namespace textio;
        ostringstream o;

        o << pad(SUB,base::w,"Number of GC species") << "\n\n";
        o << setw(4) << "" << std::left
          << setw(s) << "Atom" << setw(s) << "activity"
          << setw(s+4) << bracket("c/M") << setw(s+6) << bracket( gamma+pm )
          << setw(s+4) << bracket("N") << "\n";

        o << tracker.infoAtoms(spc->geo.getVolume());

        o << "\n";
        o << setw(4) << "" << std::left
          << setw(s) << "Molecule" << setw(s) << "activity"
          << setw(s+4) << bracket("N") << "\n";

        o << tracker.infoMolecules();

        o << infoCombinations();

        return o.str();
    }

    template<class Tspace>
    void GCMolecular<Tspace>::_trialMove() {

        // choose combination
        comb = randomComb();

        // choose del/ins
        if(slp_global.rand() % 2) { // del
            int i=0;

            vector<int> chosen;
            vector<unsigned int> tidCount; // count of selected atoms
            vector<int> molCount; // count of selected molecules
            molCount.resize(topo.molTypeCount(),0);
            tidCount.resize(atom.size(),0);
            bool exist = false;

            for(auto* mol: comb->molComb) {                       // for each molecule in combination

                if(mol->isAtomic) {
                    for(auto aType: mol->atoms) {   // for each atom type of that molecule

                        if(tracker.sizeOf(mol->id, aType) == 0) { delList.clear(); return; }
                        if(tracker.sizeOf(mol->id, aType) <= tidCount[aType]) { delList.clear(); return; }

                        do {
                            exist = false;
                            i = slp_global.rand() % (tracker.sizeOf(mol->id, aType));    // get random particle
                            i=tracker.indexOfAtom(mol->id, aType, i);                    // get index of random particle
                            assert(aType == spc->p[i].id);
                            for(auto index: chosen)
                                if(i==index) exist = true;
                        } while(exist);

                        tidCount[aType]++;
                        chosen.push_back(i);

                        Group* group = spc->findGroup(i);                               // get Group particle belongs to
                        delList.push_back( group->getMolecule( i - group->front() ) );  // create new Group of only this particle
                        assert(delList.back().isAtomic());
                    }

                } else {

                    if(tracker.sizeOf(mol->id) == 0) { // no molecules left to delete
                        delList.clear();
                        return;
                    }

                    if(tracker.sizeOf(mol->id) <= molCount[mol->id]) {
                        delList.clear();
                        return;
                    }

                    do {
                        exist = false;
                        i = slp_global.rand() % tracker.sizeOf(mol->id);     // get random molecule
                        i = tracker.indexOfMol(mol->id,i);                   // get index of first particle od that molecule
                        for(auto index: chosen)
                            if(i==index) exist = true;
                    } while(exist);

                    molCount[mol->id]++;
                    chosen.push_back(i);

                    Group* group = spc->findGroup(i);                    // get Group molecule belongs to
                    // create new Group of only this molecule
                    delList.push_back( group->getMolecule( (i - group->front()) / group->getMolSize()) );
                    assert(!delList.back().isAtomic());
                }

#ifndef NDEBUG
    for(auto it=delList.begin(); it!= delList.end()-1; ++it) {
        for(auto it2=it+1; it2!=delList.end(); ++it2) {
            assert(it2->front() != it->front() && "same index twice in delList");
        }
    }
#endif
            }

        } else { // insert

            for(auto* mol: comb->molComb) {                         // for each molecule in combination
                if(mol->initType == RANDOM) {
                    if(mol->isAtomic) {
                        for(auto aType: mol->atoms) {                       // for each atom type of molecule
                            p_vec pin;
                            pin.push_back(particle());
                            pin.back() = atom[aType];       // set part type

                            Geometry::QuaternionRotate rot;
                            Point u;
                            u.ranunit(slp_global);
                            rot.setAxis(spc->geo, Point(0,0,0), u, pc::pi*slp_global() );
                            pin.back().rotate(rot);

                            spc->geo.randompos(pin.back());
                            insList.push_back(Ins(spc->insert(mol->id, pin), pin) );
                        }  
                    } else {
                        cout << "RANDOM INSERTION OF MOLECULAR SPECIES NOT IMPLEMENTED, USE POOL" << endl;
                        exit(1);
                    }
                } // RANDOM

                if(mol->initType == POOL) {

                    if(mol->isAtomic) {
                        cout << "POOL INSERTION OF ATOMIC SPECIES NOT IMPLEMENTED, USE RANDOM" << endl;
                        exit(1);
                    } else {
                        // get random conformation
                        p_vec pin = topo.getRandomConformation(mol->id);

                        // randomize it, rotate and translate operates on trial vec
                        Point u; // aka endpoint
                        spc->geo.randompos(u );
                        double angle = slp_global()*pc::pi;

                        Point cm = Geometry::massCenter(spc->geo, pin);
#ifndef NDEBUG
                        Point cm_trial = cm;
#endif
                        Geometry::QuaternionRotate vrot1;
                        vrot1.setAxis(spc->geo, cm, u, angle);//rot around CM->point vec
                        auto vrot2 = vrot1;
                        vrot2.getOrigin() = Point(0,0,0);
                        for (auto i : pin) {
                          i = vrot1(i); // rotate coordinates
                          i.rotate(vrot2);         // rotate internal coordinates
                        }
                        assert( spc->geo.dist(cm_trial, massCenter(spc->geo, pin))<1e-9
                            && "Rotation messed up mass center. Is the box too small?");

                        if( Geometry::FindSpace().find(spc->p, pin, spc->geo) ) {
                            insList.push_back(Ins(spc->insert(mol->id, pin), pin));
                        } else {
                            for(auto it =  insList.begin(); it!= insList.end(); ++it) {
                                spc->p.erase( spc->p.begin()+ it->group->front(), spc->p.begin()+it->group->back()+1);
                                spc->trial.erase( spc->trial.begin()+it->group->front(), spc->trial.begin()+it->group->back()+1 );
                                delete it->group;
                            }
                            insList.clear();
                            break;
                        }
                    }
                } // POOL
            }   // for molecules
        } // insert
    }



    template<class Tspace>
    void GCMolecular<Tspace>::_acceptMove(){

        // delMove
        for(auto& group: delList) { // for each del Group

            if(group.isAtomic()) {
                tracker.eraseAt(group.molId, group.front()); // keeps Tracker consistent               
            } else {
                tracker.eraseMol(group.molId, group.getMolSize(), group.front());
            }

            spc->eraseGroup(group);

            for(auto& group2 : delList) {
                if(group2.front() > group.front()) {
                    group2.setfront(group2.front() - group.size());
                }
                if(group2.back() > group.back()) {
                    group2.setback(group2.back() - group.size());
                }
            }
        }    
        if(!delList.empty()) {
            comb->delAcceptance++;
            comb->delCnt++;
        }
        delList.clear();

        // insMove
        Group* in;
        // erasing insList groups from back of p and trial
        for(auto it =  insList.begin(); it!= insList.end(); ++it) {
            spc->p.erase( spc->p.begin()+ it->group->front(), spc->p.begin()+it->group->back()+1);
            spc->trial.erase( spc->trial.begin()+it->group->front(), spc->trial.begin()+it->group->back()+1 );
        }
        for(auto it =  insList.begin(); it!= insList.end(); ++it) {

            if(topo.molecules[it->group->molId].isAtomic) {
                in = spc->insert(it->pin, it->group->molId, true);
                assert(it->pin.size() == 1);
                tracker.push(in->molId, spc->p[in->back()].id, in->back());

            } else {
                in = spc->insert(it->pin, it->group->molId, false);
                tracker.pushMol(in->molId, in->back() - it->pin.size() + 1);
            }

            in = NULL;
            delete it->group;
        }
        if(!insList.empty()) {
            comb->insAcceptance++;
            comb->insCnt++;
        }
        insList.clear();

        tracker.calcDensity(spc->geo.getVolume());
        tracker.calcMolCount();

        assert(consistent() && "Test if all indexes of Tracker are in p_vec");
#ifndef NDEBUG
        for(auto* group:spc->groupList()) assert(tracker.testIndexesAtomic(group));
#endif
        //assert(tracker.checkNeutrality());
    }



    template<class Tspace>
    double GCMolecular<Tspace>::_energyChange(){

        double uNew=0.0; // energy change due to interactions
        double potENew = 0.0;
        double molInner = 0.0;
        double idFactor = 1.0;
        double chemPot = 0.0;
        double inverted_V= 1.0 / spc->geo.getVolume();

        int atomArray[256] = {0}; // for idFactor calculation

        assert(!(!delList.empty() && !insList.empty()) && "delList and insList both full!!!");

        // delMove
        if(!delList.empty()) {

            // each particle group with each other particle of other groups, once
            for(auto i=delList.begin(); i!=delList.end()-1; i++)
                for(auto j=i+1; j!=delList.end(); j++)
                        potENew -= pot->g2g(spc->p, *i, *j); // between groups

            for(auto& group: delList) { // for each del Group

                for(auto i: group) {          // each particle of group
                    idFactor *= (tracker.sizeOf(spc->p[i].id) - atomArray[spc->p[i].id]) *inverted_V;
                    atomArray[spc->p[i].id]++;
                }

                if(group.isAtomic()) { // atomic delete energy

                    for(int i = group.front(); i<group.back(); i++)
                        for (int j=i+1; j<=group.back(); j++)
                            potENew -= pot->i2i(spc->p, i, j); // internal

                    for(auto i: group) {          // each particle of group
                        potENew += pot->i_total(spc->p, i); // all, external, twice internal

                        chemPot += atom[spc->p[i].id].chemPot;
                    }

                } else { // molecular delete energy
                    //
                    //  cant use g2g() with atomic species -> overlapping of delete group with groupList
                    //
                    chemPot += topo.molecules[group.molId].chemPot;

                    potENew += pot->g_external(spc->p, group);
                    molInner += pot->g_internal(spc->p, group);

                    for(auto* other : spc->groupList()) {
                        if(!(*other == group)) // class Group::operator==, operator != not implemented
                            potENew += pot->g2g(spc->p, group, *other);
                    }
                }

            }
            uNew = -log(idFactor) - potENew + chemPot;  // acceptance criterion -> no inner energy

            base::alternateReturnEnergy = -potENew - molInner; // energy drift -> must contain complete energy change

            return uNew;
        }

        // insMove
        if(!insList.empty()) {
            //
            //  No overLapping of insert groups
            //

            // interaction between groups of insList
            for(auto i=insList.begin(); i!=insList.end()-1; i++)
                for(auto j=i+1; j!=insList.end(); j++)
                    potENew += pot->g2g(spc->p, *(i->group), *(j->group) );

            // interaction insList - particle vector
            for(auto& ins: insList){
                for(auto* group : spc->groupList() )
                    potENew += pot->g2g(spc->p, *(ins.group), *group);

                // inner, all group are molecular -> automatickly not calculated for atomic species
                for (auto i=ins.pin.begin(); i!=ins.pin.end()-1; i++)
                    for (auto j=i+1; j!=ins.pin.end(); j++)
                        molInner += pot->p2p(*i,*j);

                if(topo.molecules[ins.group->molId].isAtomic) {
                    for(auto& i: ins.pin) {
                        potENew += pot->p_external(i); // external energy
                        chemPot += atom[i.id].chemPot;
                    }
                } else {
                     chemPot += topo.molecules[ins.group->molId].chemPot;
                     potENew += pot->g_external(spc->p, *(ins.group) );
                }

                for(auto& i: ins.pin) {
                    idFactor *= (tracker.sizeOf(i.id) + atomArray[i.id] + 1) * inverted_V;
                    atomArray[i.id]++;
                }
            }

            uNew = log(idFactor) + potENew - chemPot;
            base::alternateReturnEnergy = potENew + molInner;

            return uNew;
        }

        return pc::infty;
    }

    template<class Tspace>
    bool GCMolecular<Tspace>::includefile(string combFile) {
        if(combFile.find(".topo") == string::npos)
            return false;

        bool load = false;
        string::size_type pos;
        string::size_type oldPos;
        string token;
        string line;
        auto file = json::open( combFile );

        //
        // Load Grand Canon Combinantions
        //
        for (auto &comb : json::object("combinations", file)) {
            load = true;
            pos = 0;
            oldPos = 0;

            gCCombinations.push_back(Combination() );
            gCCombinations.back().name = comb.first;

            gCCombinations.back().probability = json::value<double>(comb.second, "prob", 0);
            assert(gCCombinations.back().probability >= 0 && gCCombinations.back().probability <=1);

            line = json::value<string>(comb.second, "species", "Error");
            assert(line.compare("Error"));

            // tokenize atoms string and save as atom TID, molecules as references
            while(pos != string::npos) {

                pos = line.find_first_of(',', oldPos);
                token = line.substr(oldPos, pos-oldPos);
                oldPos = pos+1;

                for(unsigned int i=0; i<topo.molecules.size(); i++) {
                    if(topo.molecules[i].molName.compare(token) == 0) {
                        gCCombinations.back().molComb.push_back(&topo.molecules[i]);
                    }
                }
            }
        }
        if(!load) cout << "*.topo file loaded, but no combinations found" << endl;

        return true;
    }
    
=======
      class GCMolecular : public Movebase<Tspace> {
        private:
          typedef Movebase<Tspace> base;
          typedef std::map<short, Average<double> > map_type;
          bool use2D;
          Point dir;
          int inmol; // molecule to be inserted
          int outmol; // molecule to be deleted
          int imol;
          int idel;

          // structure for molecular data
          struct MolData {
            string name;
            double activity; // in 1/angstrom^3 (3D) or 1/angstrom^2 (2D)
            typename Tspace::ParticleVector p;
          };

          std::vector<MolData> molvec;

          template<typename pvec>
            void randomRotate(pvec &p) {
              Geometry::QuaternionRotate rot;
            }

          template<typename pvec>
            void randomState(pvec &p) {
              Point a;
              base::spc->randomPos(a);
              a=a*dir+offset;
              auto dp = a-Geometry::massCenter(base::spc->geo, p);
              for (auto i : &p) {
                i=i+dp;
                base::spc->geo.boundary(i);
              }
            }

          int randomMol() {
            return slp_global.rand() % molvec.size();
          }

          bool insert() {
            inmol = randomMol();
            randomState( molvec[inmol] );
            return true;
          }

        protected:
          bool deleteBool;
          string _info();
          void _acceptMove() FOVERRIDE;
          void _rejectMove() FOVERRIDE;

          double _energyChange() FOVERRIDE {
            double uold=0;//, unew=0;

            // count molecules
            int N=0;
            for (auto g : base::spc->groupList())
              if (g->isMolecular())
                if ( g->name==molvec[imol] )
                  N++;

            // calc. volume or area
            double V = base::spc->geo.getVolume();
            if (use2D)
              V = V / base::spc->geo.len.z();

            // in case of deletion
            if (deleteBool) {
              auto gi = base::spc->findGroup(idel);
              for (auto gj : base::spc->groupList())
                if (gi!=gj)
                  uold += base::pot->g2g( base::spc->p, *gi, *gj )
                    + base::pot->g_external( base::spc->p, *gi );
            } else {
              // in case of insertion

            }

            return 0;

          }

          void _trialMove() {

            // insert
            if (slp_global()>0.5) {
              inmol = randomMol();
              outmol=-1;
              randomState( molvec[inmol] );
            }
            // delete
            else {
              inmol=-1;
              outmol=randomMol();
              //for (auto i : base::spc->groupList())
              //  if ()

            }

          }
          using base::spc;
          map_type accmap; //!< acceptance map

        public:
          Point offset;
          GCMolecular(InputMap &in, Energy::Energybase<Tspace> &e, Tspace &s, string pfx="gcmol_") : base(e,s,pfx) {
            dir=Point(1,1,1);
            offset=Point(0,0,0);
            use2D=in(pfx+"2d", true);
            if (use2D)
              dir.z()=1;
          }
      };

>>>>>>> b28c1377
    /**
     * @brief Isobaric volume move
     *
     * @details This class will perform a volume displacement and scale atomic
     * as well as molecular groups as long as these are known to Space -
     * see Space.enroll().
     * The InputMap class is scanned for the following keys:
     *
     * Key              | Description
     * :--------------- | :-----------------------------
     * `npt_dV`         | Volume displacement parameter
     * `npt_P`          | Pressure [mM]
     * `npt_runfraction`| Runfraction [default=1]
     *
     * Note that new volumes are generated according to
     * \f$ V^{\prime} = \exp\left ( \log V \pm \delta dp \right ) \f$
     * where \f$\delta\f$ is a random number between zero and one half.
     */
    template<class Tspace>
      class Isobaric : public Movebase<Tspace> {
        private:
          typedef Movebase<Tspace> base;
        protected:
          string _info();
          void _test(UnitTest&);
          void _trialMove();
          void _acceptMove();
          void _rejectMove();
          template<class Tpvec> double _energy(const Tpvec&);
          double _energyChange();
          using base::spc;
          using base::pot;
          using base::w;
          double P; //!< Pressure
          double dp; //!< Volume displacement parameter
          double oldval;
          double newval;
          Point oldlen;
          Point newlen;
          Average<double> msd;       //!< Mean squared volume displacement
          Average<double> val;          //!< Average volume
          Average<double> rval;         //!< Average 1/volume
        public:
          Isobaric(InputMap&, Energy::Energybase<Tspace>&, Tspace&, string="npt");
      };

    template<class Tspace>
      Isobaric<Tspace>::Isobaric(InputMap &in, Energy::Energybase<Tspace> &e, Tspace &s, string pfx) : base(e,s,pfx) {
        this->title="Isobaric Volume Fluctuations";
        this->w=30;
        dp=in.get<double>(pfx+"_dV", 0.,
            "NPT volume displacement parameter");
        P=in.get<double>(pfx+"_P", 0.,
            "NPT external pressure P/kT (mM)")/1e30*pc::Nav; //mM -> 1/A^3
        this->runfraction = in.get<double>(pfx+"_runfraction",1.0);
        if (dp<1e-6)
          base::runfraction=0;
      }

    template<class Tspace>
      string Isobaric<Tspace>::_info() {
        using namespace textio;
        std::ostringstream o;
        const double tomM=1e30/pc::Nav;
        int N,Natom=0, Nmol=0;
        for (auto g : spc->groupList())
          if (g->isAtomic())
            Natom += g->size();
          else
            Nmol+=g->numMolecules();
        N = Natom + Nmol;
        double Pascal = P*pc::kB*pc::T()*1e30;
        o << pad(SUB,w, "Displacement parameter") << dp << endl
          << pad(SUB,w, "Number of molecules")
          << N << " (" <<Nmol<< " molecular + " <<Natom<< " atomic)\n"
          << pad(SUB,w, "Pressure")
          << P*tomM << " mM = " << Pascal << " Pa = "
          << Pascal/0.980665e5 << " atm\n"
          << pad(SUB,w, "Temperature") << pc::T() << " K\n";
        if (base::cnt>0) {
          char l=14;
          o << pad(SUB,w, "Mean displacement")
            << cuberoot+rootof+bracket("dp"+squared)
            << " = " << pow(msd.avg(), 1/6.) << _angstrom << endl
            << pad(SUB,w, "Osmotic coefficient") << P / (N*rval.avg()) << endl
            << endl
            << indent(SUBSUB) << std::right << setw(10) << ""
            << setw(l+5) << bracket("V")
            << setw(l+8) << cuberoot+bracket("V")
            << setw(l+8) << bracket("1/V")
            << setw(l+8) << bracket("N/V") << endl
            << indent(SUB) << setw(10) << "Averages"
            << setw(l) << val.avg() << _angstrom + cubed
            << setw(l) << std::cbrt(val.avg()) << _angstrom
            << setw(l) << rval.avg() << " 1/" + _angstrom + cubed
            << setw(l) << N*rval.avg()*tomM << " mM\n";
        }
        return o.str();
      }

    template<class Tspace>
      void Isobaric<Tspace>::_test(UnitTest &t) {
        t(this->prefix+"_averageSideLength", std::cbrt(val.avg()) );
        t(this->prefix+"_MSQDisplacement", pow(msd.avg(), 1/6.) );
      }

    template<class Tspace>
      void Isobaric<Tspace>::_trialMove() {
        assert(spc->groupList().size()>0
            && "Space has empty group vector - NPT move not possible.");
        oldval = spc->geo.getVolume();
        oldlen = newlen = spc->geo.len;
        newval = std::exp( std::log(oldval) + slp_global.randHalf()*dp );
        Point s = Point(1,1,1);
        double xyz = cbrt(newval/oldval);
        double xy = sqrt(newval/oldval);
        newlen.scale(spc->geo,s,xyz,xy);
        for (auto g : spc->groupList()) {
          g->setMassCenter(*spc);
          g->scale(*spc, s, xyz, xy); // scale trial coordinates to new volume
        }
      }

    template<class Tspace>
      void Isobaric<Tspace>::_acceptMove() {
        val += newval;
        msd += pow( oldval-newval, 2 );
        rval += 1./newval;
        spc->geo.setlen(newlen);
        pot->setSpace(*spc);
        for (auto g : spc->groupList() )
          g->accept(*spc);
      }

    template<class Tspace>
      void Isobaric<Tspace>::_rejectMove() {
        msd += 0;
        val += oldval;
        rval += 1./oldval;
        spc->geo.setlen(oldlen);
        pot->setSpace(*spc);
        for (auto g : spc->groupList() )
          g->undo(*spc);
      }

    /**
     * This will calculate the total energy of the configuration
     * associated with the current Hamiltonian volume
     */
    template<class Tspace>
      template<class Tpvec>
      double Isobaric<Tspace>::_energy(const Tpvec &p) {
        double u=0;
        if (dp<1e-6)
          return u;
        size_t n=spc->groupList().size();  // number of groups
        for (size_t i=0; i<n-1; ++i)      // group-group
          for (size_t j=i+1; j<n; ++j)
            u += pot->g2g(p, *spc->groupList()[i], *spc->groupList()[j]);

        for (auto g : spc->groupList()) {
          u += pot->g_external(p, *g);
          if (g->numMolecules()>1)
            u+=pot->g_internal(p, *g);
        }
        return u + pot->external(p);
      }

    /**
     * @todo Early rejection could be implemented
     *       - not relevant for geometries with periodicity, though.
     */
    template<class Tspace>
      double Isobaric<Tspace>::_energyChange() {
        double uold = _energy(spc->p);
        spc->geo.setlen(newlen);
        pot->setSpace(*spc); // potential must know about volume, too

        // In spherical geometries, molecules may collide with
        // cell boundary upon mass center scaling:
        for (auto g : spc->groupList())
          for (auto i : *g)
            if ( spc->geo.collision( spc->trial[i], Geometry::Geometrybase::BOUNDARY ) )
              return pc::infty;
        double unew = _energy(spc->trial);
        return unew-uold;
      }

    /**
     * @brief Isochoric scaling move in Cuboid geometry
     *
     * @details This class will expand/shrink along the z-axis
     * and shrink/expand in the xy-plane atomic as well as molecular groups 
     * as long as these are known to Space - see Space.enroll().
     * The InputMap class is scanned for the following keys:
     *
     * Key                | Description
     * :----------------- | :-----------------------------
     * `nvt_dz`            | Length displacement parameter
     * `nvt_runfraction`  | Runfraction [default=1]
     *
     */
    template<class Tspace>
       class Isochoric : public Isobaric<Tspace> {
         protected:
           typedef Isobaric<Tspace> base;
           using base::spc;
           using base::pot;
           using base::w;
           using base::dp;
           using base::oldval;
           using base::newval;
           using base::oldlen;
           using base::newlen;
           using base::msd;
           using base::val;
           void _trialMove();
           string _info();
         public:
           Isochoric(InputMap&, Energy::Energybase<Tspace>&, Tspace&, string="nvt");
       };

    template<class Tspace>
      Isochoric<Tspace>::Isochoric(InputMap &in, Energy::Energybase<Tspace> &e, Tspace &s, string pfx) : base(in,e,s,pfx) {
        this->title="Isochoric Side Lengths Fluctuations";
        this->w=30;
        dp=in.get<double>(pfx+"_dz", 0.,
            "z-displacement parameter");
        this->runfraction = in.get<double>(pfx+"_runfraction",1.0);
        if (dp<1e-6)
          base::runfraction=0;
      }

    template<class Tspace>
      string Isochoric<Tspace>::_info() {
        using namespace textio;
        std::ostringstream o;
        o << pad(SUB,w, "Displacement parameter") << dp << endl
          << pad(SUB,w, "Temperature") << pc::T() << " K\n";
        if (base::cnt>0) {
          char l=14;
          o << pad(SUB,w, "Mean displacement")
            << rootof+bracket("dz"+squared)
            << " = " << pow(msd.avg(), 1/2.) << _angstrom << endl
            << endl
            << indent(SUBSUB) << std::right << setw(10) << ""
            << setw(l+5) << bracket("Lz") << endl
            << indent(SUB) << setw(10) << "Averages"
            << setw(l) << val.avg() << _angstrom + cubed;
        }
        return o.str();
      }

    template<class Tspace>
      void Isochoric<Tspace>::_trialMove() {
        assert(spc->groupList().size()>0
            && "Space has empty group vector - Isochoric scaling move not possible.");
        oldlen = spc->geo.len;
        newlen = oldlen;
        oldval = spc->geo.len.z();
        newval = oldval+slp_global.randHalf()*dp;
        Point s;
        s.z() = newval / oldval;
        s.x() = s.y() = 1 / std::sqrt(s.z());
        newlen.scale(spc->geo,s);
        for (auto g : spc->groupList()) {
          g->setMassCenter(*spc);
          g->scale(*spc,s); // scale trial coordinates to new coordinates
        }
      }

    /**
     * @brief Auxillary class for tracking atomic species
     * @date Malmo 2011
     *
     * This class keeps track of individual particle positions based on particle type (id).
     * It contains functions to insert and erase particles while automatically moving particles
     * above the deletion or insertion point in sync.
     *
     * Example:
     *
     *     AtomTracker track(myspace);
     *     track.insert( myparticle, 20 );        // insert particle into Space at position 20
     *     ...
     *     int i=track[ myparticle.id ].random(); // pick a random particle of type myparticle.id
     */
    template<class Tspace>
      class AtomTracker {
        public:
          typedef int Tindex; // particle index type
        private:
          Tspace* spc;
          class data {
            public:
              vector<Tindex> index;
              Tindex random();                  //!< Pick random particle index
          };
          std::map<particle::Tid,data> map;
        public:
          AtomTracker(Tspace&);
          particle::Tid randomAtomType() const; //!< Select a random atomtype from the list
          bool insert(const particle&, Tindex); //!< Insert particle into Space and track position
          bool erase(Tindex);                   //!< Delete particle from Space at specific particle index
          data& operator[] (particle::Tid);     //!< Access operator to atomtype data
          void clear();                         //!< Clear all atom lists (does not touch Space)
          bool empty();                         //!< Test if atom list is empty
      };

    template<class Tspace>
      bool AtomTracker<Tspace>::empty() {
        return map.empty();
      }

    template<class Tspace>
      particle::Tid AtomTracker<Tspace>::randomAtomType() const {
        assert(!map.empty() && "No atom types have been added yet");
        vector<particle::Tid> vid;
        vid.reserve( map.size() );
        for (auto &m : map)
          vid.push_back(m.first);
        std::random_shuffle(vid.begin(), vid.end());
        return vid.front();
      }

    template<class Tspace>
      void AtomTracker<Tspace>::clear() {
        map.clear();
      }

    template<class Tspace>
      AtomTracker<Tspace>::AtomTracker(Tspace &s) { spc=&s; }

    template<class Tspace>
      typename AtomTracker<Tspace>::Tindex AtomTracker<Tspace>::data::random() {
        std::random_shuffle( index.begin(), index.end() );
        return index.back();
      }

    template<class Tspace>
      typename AtomTracker<Tspace>::data& AtomTracker<Tspace>::operator[](particle::Tid id) {
        return map[id];
      }

    /**
     * This will insert a particle into Space and at the same time make sure
     * that all other particles are correctly tracked.
     */
    template<class Tspace>
      bool AtomTracker<Tspace>::insert(const particle &a, Tindex index) {
        assert( a.id == spc->p[ map[a.id].index.back() ].id && "Id mismatch");
        spc->insert(a, index); // insert into Space
        for (auto &m : map)    // loop over all maps
          for (auto &i : m.second.index) // and their particle index
            if (i>=index) i++; // push forward particles beyond inserted particle
        map[a.id].index.push_back(index); // finally, add particle to appripriate map
        return true;
      }

    template<class Tspace>
      bool AtomTracker<Tspace>::erase(AtomTracker<Tspace>::Tindex index) {
        spc->erase(index);
        bool deleted=false;
        for (auto &m : map) {
          auto f=std::find(m.second.index.begin(), m.second.index.end(), index);
          if (f!=m.second.index.end()) {
            m.second.index.erase(f);
            deleted=true;
            break;
          }
        }
        if (deleted)
          for (auto &m : map)
            for (auto &i : m.second.index)
              if (i>index) i--;

#ifndef NDEBUG
        assert(deleted && "Could not delete specified index");
        for (auto &m : map) {
          for (auto &i : m.second.index)
            assert( m.first == spc->p[i].id && "Particle id mismatch");
        }
#endif
        return deleted;
      }

    /**
     * @brief Grand Canonical insertion of arbitrary M:X salt pairs
     * @author Bjorn Persson and Mikael Lund
     * @date Lund 2010-2011
     * @warning Untested for asymmetric salt in this branch
     */
    template<class Tspace>
      class GrandCanonicalSalt : public Movebase<Tspace> {
        private:
          typedef Movebase<Tspace> base;
          using base::pot;
          using base::spc;
          using base::w;
          string _info();
          void _trialMove();
          void _acceptMove();
          void _rejectMove();
          double _energyChange();
          void add(Group&);       // scan group for ions with non-zero activities

          AtomTracker<Tspace> tracker;
          struct ionprop {
            particle p;
            double chempot;       // chemical potential log(1/A3)
            Average<double> rho;  // average density
          };
          std::map<particle::Tid,ionprop> map;
          void randomIonPair(particle::Tid&, particle::Tid&);  // Generate random ion pair
          p_vec trial_insert;
          vector<int> trial_delete;
          particle::Tid ida, idb;     // particle id's of current salt pair (a=cation, b=anion)

          Group* saltPtr;  // GC ions *must* be in this group

          // unit testing
          void _test(UnitTest &t) {
            for (auto &m : map) {
              auto s=base::prefix+"_"+atom[m.first].name;
              t(s+"_activity", atom[m.first].activity);
              t(s+"_conc", m.second.rho.avg()/pc::Nav/1e-27);
            }
          }

        public:
          GrandCanonicalSalt(InputMap&, Energy::Energybase<Tspace>&, Tspace&, Group&, string="saltbath");
      };

    template<class Tspace>
      GrandCanonicalSalt<Tspace>::GrandCanonicalSalt(
          InputMap &in, Energy::Energybase<Tspace> &e, Tspace &s, Group &g, string pfx) :
        base(e,s,pfx), tracker(s) {
          base::title="Grand Canonical Salt";
          base::useAlternateReturnEnergy=true;
          w=30;
          base::runfraction = in.get<double>(pfx+"_runfraction",1.0);
          saltPtr=&g;
          add(*saltPtr);
        }

    template<class Tspace>
      void GrandCanonicalSalt<Tspace>::add(Group &g) {
        assert( g.isAtomic() && "Salt group must be atomic" );
        spc->enroll(g);
        tracker.clear();
        for (auto i : g) {
          auto id=spc->p[i].id;
          if ( atom[id].activity>1e-10 && abs(atom[id].charge)>1e-10 ) {
            map[id].p=atom[id];
            map[id].chempot=log( atom[id].activity*pc::Nav*1e-27); // beta mu
            tracker[id].index.push_back(i);
          }
        }
        assert(!tracker.empty() && "No GC ions found!");
      }

    template<class Tspace>
      void GrandCanonicalSalt<Tspace>::randomIonPair(particle::Tid &id_cation, particle::Tid &id_anion) {
        do id_anion  = tracker.randomAtomType(); while ( map[id_anion].p.charge>=0);
        do id_cation = tracker.randomAtomType(); while ( map[id_cation].p.charge<=0);
        assert( !tracker[id_anion].index.empty() && "Ion list is empty");
        assert( !tracker[id_cation].index.empty() && "Ion list is empty");
      }

    template<class Tspace>
      void GrandCanonicalSalt<Tspace>::_trialMove() {
        trial_insert.clear();
        trial_delete.clear();
        randomIonPair(ida, idb);
        assert(ida>0 && idb>0 &&
            "Ion pair id is zero (UNK). Is this really what you want?");
        int Na = (int)abs(map[idb].p.charge);
        int Nb = (int)abs(map[ida].p.charge);
        switch ( rand() % 2) {
          case 0:
            trial_insert.reserve(Na+Nb);
            do trial_insert.push_back( map[ida].p ); while (--Na>0);
            do trial_insert.push_back( map[idb].p ); while (--Nb>0);
            for (auto &p : trial_insert)
              spc->geo.randompos(p);
            break;
          case 1:
            trial_delete.reserve(Na+Nb);
            while ( (int)trial_delete.size()!=Na ) {
              int i=tracker[ida].random();
              assert( ida==spc->p[i].id && "id mismatch");
              if (std::find(trial_delete.begin(), trial_delete.end(), i)==trial_delete.end())
                trial_delete.push_back(i);
            }
            while ( (int)trial_delete.size()!=Na+Nb ) {
              int i=tracker[idb].random();
              assert( idb==spc->p[i].id && "id mismatch");
              if (std::find(trial_delete.begin(), trial_delete.end(), i)==trial_delete.end())
                trial_delete.push_back(i);
            }
            assert( (int)trial_delete.size()==Na+Nb );
            break;
        }
      }

    template<class Tspace>
      double GrandCanonicalSalt<Tspace>::_energyChange() {
        int Na=0, Nb=0;            // number of added or deleted ions
        double idfactor=1;
        double uold=0, unew=0, V=spc->geo.getVolume();
        double potold=0, potnew=0; // energy change due to interactions
        if ( !trial_insert.empty() ) {
          for (auto &t : trial_insert)     // count added ions
            if (t.id==map[ida].p.id) Na++; else Nb++;
          for (int n=0; n<Na; n++)
            idfactor *= (tracker[ida].index.size()+1+n)/V;
          for (int n=0; n<Nb; n++)
            idfactor *= (tracker[idb].index.size()+1+n)/V;

          unew = log(idfactor) - Na*map[ida].chempot - Nb*map[idb].chempot;

          potnew += pot->v2v(spc->p, trial_insert);
          for (auto i=trial_insert.begin(); i!=trial_insert.end()-1; i++)
            for (auto j=i+1; j!=trial_insert.end(); j++)
              potnew+=pot->p2p(*i,*j);
          for (auto i=trial_insert.begin(); i!=trial_insert.end(); i++)
            potnew+=pot->p_external(*i);
          unew+=potnew;
        }
        else if ( !trial_delete.empty() ) {
          for (auto i : trial_delete) {
            if (spc->p[i].id==map[ida].p.id) Na++;
            else if (spc->p[i].id==map[idb].p.id) Nb++;
          }
          for (int n=0; n<Na; n++)
            idfactor *= (tracker[ida].index.size()-Na+1+n)/V;
          for (int n=0; n<Nb; n++)
            idfactor *= (tracker[idb].index.size()-Nb+1+n)/V;

          unew = -log(idfactor) + Na*map[ida].chempot + Nb*map[idb].chempot;

          for (auto &i : trial_delete)
            potold+=pot->i_total(spc->p, i);
          for (auto i=trial_delete.begin(); i!=trial_delete.end()-1; i++)
            for (auto j=i+1; j!=trial_delete.end(); j++)
              potold-=pot->i2i(spc->p, *i, *j);
          uold+=potold;
        } else {
          assert(!"No salt to insert or delete!");
          std::cerr << "!! No salt to insert or delete !!";
        }
        base::alternateReturnEnergy=potnew-potold; // track only pot. energy
        return unew-uold;
      }

    template<class Tspace>
      void GrandCanonicalSalt<Tspace>::_acceptMove() {
        if ( !trial_insert.empty() ) {
          for (auto &p : trial_insert)
            tracker.insert(p, saltPtr->back());
        }
        else if ( !trial_delete.empty() ) {
          std::sort(trial_delete.rbegin(), trial_delete.rend()); //reverse sort
          for (auto i : trial_delete)
            tracker.erase(i);
        }
        double V = spc->geo.getVolume();
        map[ida].rho += tracker[ida].index.size() / V;
        map[idb].rho += tracker[idb].index.size() / V;
      }

    template<class Tspace>
      void GrandCanonicalSalt<Tspace>::_rejectMove() {
        double V = spc->geo.getVolume();
        map[ida].rho += tracker[ida].index.size() / V;
        map[idb].rho += tracker[idb].index.size() / V;
      }

    template<class Tspace>
      string GrandCanonicalSalt<Tspace>::_info() {
        char s=10;
        using namespace textio;
        std::ostringstream o;
        o << pad(SUB,w,"Number of GC species") << endl << endl;
        o << setw(4) << "" << std::left
          << setw(s) << "Ion" << setw(s) << "activity"
          << setw(s+4) << bracket("c/M") << setw(s+6) << bracket( gamma+pm )
          << setw(s+4) << bracket("N") << "\n";
        for (auto &m : map) {
          particle::Tid id=m.first;
          o.precision(5);
          o << setw(4) << "" << setw(s) << atom[id].name
            << setw(s) << atom[id].activity << setw(s) << m.second.rho.avg()/pc::Nav/1e-27
            << setw(s) << atom[id].activity / (m.second.rho.avg()/pc::Nav/1e-27)
            << setw(s) << m.second.rho.avg()*spc->geo.getVolume()
            << "\n";
        }
        return o.str();
      }

#ifdef ENABLE_MPI
    /**
     * @brief Class for parallel tempering (aka replica exchange) using MPI
     *
     * This will perform replica exchange moves by the following steps:
     *
     * -# Randomly find an exchange partner with rank above/under current rank
     * -# Exchange full particle configuration with partner
     * -# Calculate energy change using Energy::systemEnergy. Note that this
     *    energy function can be replaced by setting the `ParallelTempering::usys`
     *    variable to another function with the same signature (functor wrapper).
     * -# Send/receive energy change to/from partner
     * -# Accept or reject based on *total* energy change
     *
     * Although not completely correct, the recommended way of performing a temper move
     * is to do `N` Monte Carlo passes with regular moves and then do a tempering move.
     * This is because the MPI nodes must be in sync and if you have a system where
     * the random number generator calls are influenced by the Hamiltonian we could 
     * end up in a deadlock.
     *
     * @date Lund 2012
     */
    template<class Tspace>
      class ParallelTempering : public Movebase<Tspace> {
        private:
          typedef Movebase<Tspace> base;
          using base::pot;
          using base::spc;
          using base::w;
          using base::runfraction;
          enum extradata {VOLUME=0};    //!< Structure of extra data to send
          typedef std::map<string, Average<double> > map_type;
          map_type accmap;              //!< Acceptance map
          int partner;                  //!< Exchange replica (partner)
          virtual void findPartner();   //!< Find replica to exchange with
          bool goodPartner();           //!< Is partned valid?
          double exchangeEnergy(double);//!< Exchange energy with partner
          string id();                  //!< Unique string to identify set of partners

          double currentEnergy;         //!< Energy of configuration before move (uold)
          bool haveCurrentEnergy;       //!< True if currentEnergy has been set

          string _info();
          void _trialMove();
          void _acceptMove();
          void _rejectMove();
          double _energyChange();
          std::ofstream temperPath;

          Faunus::MPI::MPIController *mpiPtr; //!< Controller class for MPI calls
          Faunus::MPI::FloatTransmitter ft;   //!< Class for transmitting floats over MPI
          Faunus::MPI::ParticleTransmitter pt;//!< Class for transmitting particles over MPI
          std::function<double (Tspace&, Energy::Energybase<Tspace>&, const p_vec&)> usys; //!< Defaults to Energy::systemEnergy but can be replaced!

        public:
          ParallelTempering(InputMap&, Energy::Energybase<Tspace>&, Tspace&, Faunus::MPI::MPIController &mpi, string="temper");
          virtual ~ParallelTempering();
          void setCurrentEnergy(double); //!< Set energy of configuration before move (for increased speed)
          void setEnergyFunction( std::function<double (Tspace&,Energy::Energybase<Tspace>&,const p_vec&)> );
      };

    template<class Tspace>
      ParallelTempering<Tspace>::ParallelTempering(
          InputMap &in,
          Energy::Energybase<Tspace> &e,
          Tspace &s,
          Faunus::MPI::MPIController &mpi,
          string pfx) : base(e,s,pfx), mpiPtr(&mpi) {
        this->title="Parallel Tempering";
        partner=-1;
        this->useAlternateReturnEnergy=true; //we don't want to return dU from partner replica (=drift)
        this->runfraction = in.get<double>(pfx+"_runfraction",1);
        pt.recvExtra.resize(1);
        pt.sendExtra.resize(1);
        pt.setFormat( in.get<string>(pfx+"_format", "XYZQI") );
        setEnergyFunction(
            Energy::systemEnergy<Tspace,Energy::Energybase<Tspace>,p_vec> );
        this->haveCurrentEnergy=false;
        //temperPath.open(textio::prefix+"temperpath.dat");
      }

    template<class Tspace>
      ParallelTempering<Tspace>::~ParallelTempering() {}

    template<class Tspace>
      void ParallelTempering<Tspace>::setEnergyFunction( std::function<double (Tspace&,Energy::Energybase<Tspace>&,const p_vec&)> f ) {
        usys = f;
      }

    template<class Tspace>
      void ParallelTempering<Tspace>::findPartner() {
        int dr=0;
        partner = mpiPtr->rank();
        if (mpiPtr->random()>0.5)
          dr++;
        else
          dr--;
        if (mpiPtr->rank() % 2 == 0)
          partner+=dr;
        else
          partner-=dr;
      }

    template<class Tspace>
      bool ParallelTempering<Tspace>::goodPartner() {
        assert(partner!=mpiPtr->rank() && "Selfpartner! This is not supposed to happen.");
        if (partner>=0)
          if ( partner<mpiPtr->nproc() )
            if ( partner!=mpiPtr->rank() )
              return true;
        return false;
      }

    template<class Tspace>
      string ParallelTempering<Tspace>::_info() {
        using namespace textio;
        std::ostringstream o;
        o << pad(SUB,w,"Process rank") << mpiPtr->rank() << endl
          << pad(SUB,w,"Number of replicas") << mpiPtr->nproc() << endl
          << pad(SUB,w,"Data size format") << short(pt.getFormat()) << endl
          << indent(SUB) << "Acceptance:"
          << endl;
        if (this->cnt>0) {
          o.precision(3);
          for (auto &m : accmap)
            o << indent(SUBSUB) << std::left << setw(12)
              << m.first << setw(8) << m.second.cnt << m.second.avg()*100
              << percent << endl;
        }
        return o.str();
      }

    template<class Tspace>
      void ParallelTempering<Tspace>::_trialMove() {
        findPartner();
        if (goodPartner()) {

          pt.sendExtra[VOLUME]=spc->geo.getVolume();  // copy current volume for sending

          pt.recv(*mpiPtr, partner, spc->trial); // receive particles
          pt.send(*mpiPtr, spc->p, partner);     // send everything
          pt.waitrecv();
          pt.waitsend();

          // update group trial mass-centers. Needed if energy calc. uses
          // cm_trial for cut-offs, for example
          for (auto g : spc->groupList())
            g->cm_trial = Geometry::massCenter(spc->geo, spc->trial, *g);

          // debug assertions
          assert(pt.recvExtra[VOLUME]>1e-6 && "Invalid partner volume received.");
          assert(spc->p.size() == spc->trial.size() && "Particle vectors messed up by MPI");

          // release assertions
          if (pt.recvExtra[VOLUME]<1e-6 || spc->p.size() != spc->trial.size())
            MPI_Abort(mpiPtr->comm, 1);
        }
      }

    /**
     * If the system energy is already known it may be specified with this
     * function to speed up the calculation. If not set, it will be calculated.
     */
    template<class Tspace>
      void ParallelTempering<Tspace>::setCurrentEnergy(double uold) {
        currentEnergy=uold;
        haveCurrentEnergy=true;
      }

    template<class Tspace>
      double ParallelTempering<Tspace>::_energyChange() {
        this->alternateReturnEnergy=0;
        if ( !goodPartner() )
          return pc::infty;
        double uold, du_partner;

        if (haveCurrentEnergy)   // do we already know the energy?
          uold = currentEnergy;
        else
          uold = usys(*spc,*pot,spc->p);

        spc->geo.setVolume( pt.recvExtra[VOLUME] ); // set new volume
        pot->setSpace(*spc);

        double unew = usys(*spc,*pot,spc->trial);

        du_partner = exchangeEnergy(unew-uold); // Exchange dU with partner (MPI)

        haveCurrentEnergy=false;                // Make sure user call setCurrentEnergy() before next move
        this->alternateReturnEnergy=unew-uold;        // Avoid energy drift (no effect on sampling!)
        return (unew-uold)+du_partner;          // final Metropolis trial energy
      }

    /**
     * This will exchange energies with replica partner
     * @todo Use FloatTransmitter::swapf() instead.
     *       Use C++11 initializer list for vectors, i.e. vector<floatp> v={mydu};
     */
    template<class Tspace>
      double ParallelTempering<Tspace>::exchangeEnergy(double mydu) {
        vector<MPI::FloatTransmitter::floatp> duSelf(1), duPartner;
        duSelf[0]=mydu;
        duPartner = ft.swapf(*mpiPtr, duSelf, partner);
        return duPartner.at(0);               // return partner energy change
      }

    template<class Tspace>
      string ParallelTempering<Tspace>::id() {
        std::ostringstream o;
        if (mpiPtr->rank() < partner)
          o << mpiPtr->rank() << " <-> " << partner;
        else
          o << partner << " <-> " << mpiPtr->rank();
        return o.str();
      }

    template<class Tspace>
      void ParallelTempering<Tspace>::_acceptMove(){
        if ( goodPartner() ) {
          //temperPath << cnt << " " << partner << endl;
          accmap[ id() ] += 1;
          for (size_t i=0; i<spc->p.size(); i++)
            spc->p[i] = spc->trial[i];  // copy new configuration
          for (auto g : spc->groupList())
            g->cm = g->cm_trial;
        }
      }

    template<class Tspace>
      void ParallelTempering<Tspace>::_rejectMove() {
        if ( goodPartner() ) {
          spc->geo.setVolume( pt.sendExtra[VOLUME] ); // restore old volume
          pot->setSpace(*spc);
          accmap[ id() ] += 0;
          for (size_t i=0; i<spc->p.size(); i++)
            spc->trial[i] = spc->p[i];   // restore old configuration
          for (auto g : spc->groupList())
            g->cm_trial = g->cm;
        }
      }
#endif

    /**
     * @brief Swap atom charges
     *
     * This move selects two particle index from a user-defined list and swaps
     * their charges.
     *
     * @date Lund, 2013
     */
    template<class Tspace>
      class SwapCharge : public Movebase<Tspace> {
        private:
          typedef Movebase<Tspace> base;
          typedef std::map<short, Average<double> > map_type;
          string _info();
        protected:
          void _acceptMove();
          void _rejectMove();
          double _energyChange();
          void _trialMove();
          using base::spc;
          using base::pot;
          map_type accmap; //!< Single particle acceptance map        
          int ip, jp;

          //int iparticle;   //!< Select single particle to move (-1 if none, default)

        public:
          SwapCharge(InputMap&, Energy::Energybase<Tspace>&, Tspace&, string="swapcharge");
          std::set<int> swappableParticles;  //!< Particle index that can be swapped
      };  

    template<class Tspace>
      SwapCharge<Tspace>::SwapCharge(InputMap &in,Energy::Energybase<Tspace> &e, Tspace &s, string pfx) : base(e,s,pfx) {
        base::title="Swap head groups of different charges";
      }

    template<class Tspace>
      void SwapCharge<Tspace>::_trialMove() {
        assert(!swappableParticles.empty());
        auto vi=swappableParticles.begin();
        auto vj=swappableParticles.begin();
        std::advance(vi, slp_global.rand() % swappableParticles.size());
        std::advance(vj, slp_global.rand() % swappableParticles.size());
        ip=*(vi);
        jp=*(vj);
        if ( spc->trial[ip].charge != spc->trial[jp].charge ) {
          std::swap( spc->trial[ip].charge, spc->trial[jp].charge );
        }
      }
    template<class Tspace>
      double SwapCharge<Tspace>::_energyChange() {
        return base::pot->i_total(spc->trial, jp) + base::pot->i_total(spc->trial, ip) 
          - base::pot->i_total(spc->p, jp) - base::pot->i_total(spc->p, ip);
      }
    template<class Tspace>
      void SwapCharge<Tspace>::_acceptMove() {
        accmap[ spc->p[ip].id ] += 1;
        spc->p[ip].charge = spc->trial[ip].charge;
        spc->p[jp].charge = spc->trial[jp].charge;
      }

    template<class Tspace>
      void SwapCharge<Tspace>::_rejectMove() {
        accmap[ spc->p[ip].id ] += 0;
        spc->trial[ip].charge = spc->p[ip].charge;
        spc->trial[jp].charge = spc->p[jp].charge;
      }
    template<class Tspace>
      string SwapCharge<Tspace>::_info() {
        using namespace textio;
        std::ostringstream o;
        o << pad(SUB,base::w,"Average moves/particle")
          << base::cnt / swappableParticles.size() << endl;
        if (base::cnt>0) {
          char l=12;
          o << endl
            << indent(SUB) << "Individual particle movement:" << endl << endl
            << indent(SUBSUB) << std::left << string(7,' ')
            << setw(l+1) << "Acc. "+percent;
          for (auto m : accmap) {
            auto id=m.first;
            o << indent(SUBSUB) << std::left << setw(7) << atom[id].name;
            o.precision(3);
            o << setw(l) << accmap[id].avg()*100;
          }
        }
        return o.str();
      }

    /**
     * @brief Flip-flop move of lipids in planar and cylindrical geometry
     *
     * Key                    | Description
     * :--------------------- | :-----------------------------
     * `flipflop_geometry`    | Geometry of the bilayer [planar(default) or cylindrical]
     * `flipflop_runfraction` | Runfraction [default=1]
     *
     */
    template<class Tspace>
      class FlipFlop : public Movebase<Tspace> {
        private:
          typedef Movebase<Tspace> base;
        protected:
          using base::spc;
          using base::pot;
          using base::w;
          using base::cnt;
          using base::prefix;
          void _trialMove();
          void _acceptMove();
          void _rejectMove();
          double _energyChange();
          string _info();
          typedef std::map<string, Average<double> > map_type;
          map_type accmap;   //!< Group particle acceptance map
          Group* igroup;
          Point* cntr;
          string geometry;
        public:
          FlipFlop(InputMap&, Energy::Energybase<Tspace>&, Tspace&, string="flipflop"); // if cylindrical geometry, string=cylinder
          void setGroup(Group&); //!< Select Group to move
          void setCenter(Point&); //!< Select Center of Mass of the bilayer
      };

    template<class Tspace>
      FlipFlop<Tspace>::FlipFlop(InputMap &in,Energy::Energybase<Tspace> &e, Tspace &s, string pfx) : base(e,s,pfx) {
        base::title="Group Flip-Flop Move";
        base::w=30;
        igroup=nullptr;
        cntr=nullptr;
        geometry=in.get<string>(base::prefix+"_geometry","planar");
        this->runfraction=in.get<double>(base::prefix+"_runfraction",1.0);
      }

    template<class Tspace>
      void FlipFlop<Tspace>::setGroup(Group &g) {
        assert(&g!=nullptr);
        assert(g.isMolecular());
        igroup=&g;
      }

    template<class Tspace>
      void FlipFlop<Tspace>::setCenter(Point &center) {
        assert(&center!=nullptr);
        cntr=&center;
      }

    template<class Tspace>
      void FlipFlop<Tspace>::_trialMove() {
        assert(igroup!=nullptr);
        assert(cntr!=nullptr);
        Point startpoint=spc->p[igroup->back()];
        Point endpoint=*cntr;
        startpoint.z()=cntr->z();
        if (geometry.compare("cylindrical") == 0) { // MC move in case of cylindrical geometry
          startpoint=spc->p[igroup->back()];
          Point head=spc->p[igroup->front()];
          cntr->z()=head.z()=startpoint.z();
          Point dir = spc->geo.vdist(*cntr, startpoint)
            / sqrt(spc->geo.sqdist(*cntr, startpoint)) * 1.1*spc->p[igroup->back()].radius;
          if (spc->geo.sqdist(*cntr, startpoint) > spc->geo.sqdist(*cntr, head))
            startpoint.translate(spc->geo,-dir); // set startpoint for rotation
          else startpoint.translate(spc->geo, dir);
          double x1=cntr->x();
          double y1=cntr->y();
          double x2=startpoint.x();
          double y2=startpoint.y();
          endpoint.x()=x2+1; // rot endpoint of axis ⊥ to line connecting cm of cylinder with 2nd TL
          endpoint.y()=-(x2-x1)/(y2-y1)+y2;
          endpoint.z()=startpoint.z();
        }
        double angle=pc::pi; // MC move in case of planar geometry
        Geometry::QuaternionRotate vrot;
        vrot.setAxis(spc->geo, startpoint, endpoint, angle); //rot around startpoint->endpoint vec
        for (auto i : *igroup)
          spc->trial[i] = vrot(spc->trial[i]);
        igroup->cm_trial = vrot(igroup->cm_trial);
      }

    template<class Tspace>
      void FlipFlop<Tspace>::_acceptMove() {
        accmap[ igroup->name ] += 1;
        igroup->accept(*spc);
      }

    template<class Tspace>
      void FlipFlop<Tspace>::_rejectMove() {
        accmap[ igroup->name ] += 0;
        igroup->undo(*spc);
      }

    template<class Tspace>
      double FlipFlop<Tspace>::_energyChange() {

        for (auto i : *igroup)
          if ( spc->geo.collision( spc->trial[i], Geometry::Geometrybase::BOUNDARY ) )
            return pc::infty;

        double unew = pot->external(spc->trial) + pot->g_external(spc->trial, *igroup);
        if (unew==pc::infty)
          return pc::infty;       // early rejection
        double uold = pot->external(spc->p) + pot->g_external(spc->p, *igroup);

        for (auto g : spc->groupList()) {
          if (g!=igroup) {
            unew += pot->g2g(spc->trial, *g, *igroup);
            if (unew==pc::infty)
              return pc::infty;   // early rejection
            uold += pot->g2g(spc->p, *g, *igroup);
          }
        }
        return unew-uold;
      }

    template<class Tspace>
      string FlipFlop<Tspace>::_info() {
        using namespace textio;
        std::ostringstream o;
        if (cnt>0) {
          char l=12;
          o << indent(SUB) << "Move Statistics:" << endl
            << indent(SUBSUB) << std::left << setw(20) << "Group name" //<< string(20,' ')
            << setw(l+1) << "Acc. "+percent << endl;
          for (auto m : accmap) {
            string id=m.first;
            o << indent(SUBSUB) << std::left << setw(20) << id;
            o.precision(3);
            o << setw(l) << accmap[id].avg()*100 << endl;
          }
        }
        return o.str();
      }

    /** @brief Atomic translation with dipolar polarizability */
    //typedef PolarizeMove<AtomicTranslation> AtomicTranslationPol;

    /** @brief Atomic rotation with dipolar polarizability */
    //typedef PolarizeMove<AtomicRotation> AtomicRotationPol;

  }//namespace
}//namespace
#endif<|MERGE_RESOLUTION|>--- conflicted
+++ resolved
@@ -1780,6 +1780,9 @@
         return o.str();
       }
 
+
+
+
       /////////////////////////////////////////////////////////////////////////////////////////////
       ///                                                                                       ///
       ///                              GRAND CANONICAL CLASSES                                  ///
@@ -1791,7 +1794,7 @@
       public:
           Combination(): delAcceptance(0), delCnt(0), insAcceptance(0), insCnt(0) {}
 
-          vector<Molecule* > molComb;   ///< \brief list of molecule types in combination
+          vector<MoleculeData* > molComb;   ///< \brief list of molecule types in combination
           double probability;           ///< \brief probability of this combination in GC-MC move
           string name;
           int delAcceptance;
@@ -1801,22 +1804,20 @@
       };
 
 
-
-
       /// \brief Tracks atomic and molecular species which are active for GrandCanonical move
       class Tracker {
       public:
           Tracker() {}
 
-          /// \brief GrandCanon atomic list: -> per MolID -> per Tid track index of particles
-          std::map<MolID, std::map<particle::Tid, vector<unsigned int> > > atList;
-
-          /// \brief GrandCanon molecule list, per molID -> first particle of molecule index
-          std::map<MolID, vector<unsigned int> > molList;
+          /// \brief GrandCanon atomic list: -> per Tid -> per Tid track index of particles
+          std::map<Tid, std::map<particle::Tid, vector<unsigned int> > > atList;
+
+          /// \brief GrandCanon molecule list, per Tid -> first particle of molecule index
+          std::map<Tid, vector<unsigned int> > molList;
 
           /// \brief average density map per all active Tid
           std::map<particle::Tid,Average<double>> rho;
-          std::map<MolID,Average<double>> count;
+          std::map<Tid,Average<double>> count;
 
           /// \brief list of active atom Types
           std::vector<particle::Tid> aTypes;
@@ -1842,23 +1843,23 @@
           void calcDensity(double volume) {
               volume = 1.0 / volume;
               for(auto aType: aTypes)
-                    rho[aType] += sizeOf(aType) * volume;
+                    rho[aType] += numOfParticles(aType) * volume;
           }
 
           void calcMolCount() {
               for(auto molType: molList)
-                    count[molType.first] += sizeOf(molType.first);
+                    count[molType.first] += numOfMolecules(molType.first);
           }
 
           /// \brief number of particles of atomType of moleculeType
-          unsigned int sizeOf(MolID molId, particle::Tid tid) {
+          unsigned int sizeOf(Tid molId, particle::Tid tid) {
               int count=0;
-              for(auto at : topo.molecules[molId].atoms) if(at == tid) count++;
+              for(auto at : molecule[molId].atoms) if(at == tid) count++;
               return atList[molId][tid].size() +( molList[molId].size()*count);
           }
 
           /// \brief number of particles of atomType
-          unsigned int sizeOf(particle::Tid tid) {
+          unsigned int numOfParticles(particle::Tid tid) {
               int count=0;
               int size=0;
               for(auto at : atList) {
@@ -1870,7 +1871,7 @@
               }
               for(auto mol: molList) {
                   size = 0;
-                  for(auto at : topo.molecules[mol.first].atoms)
+                  for(auto at : molecule[mol.first].atoms)
                       if(at == tid) size++;
                   count += mol.second.size()*size;
               }
@@ -1878,7 +1879,7 @@
           }
 
           /// \brief number of molecules of moleculeType
-          int sizeOf(MolID molId) {return molList[molId].size();}
+          int numOfMolecules(Tid molId) {return molList[molId].size();}
 
           /// \brief number of all particles in Tracker
           unsigned int size() {
@@ -1887,16 +1888,16 @@
                  for(auto& b : a.second)
                      count += b.second.size();
              for(auto& b: molList)
-                 count += (b.second.size() * topo.molecules[b.first].atoms.size());
+                 count += (b.second.size() * molecule[b.first].atoms.size());
              return count;
           }
 
-          int indexOfMol(MolID molId, int num) {
-              assert(num < (int)molList[molId].size());
-              return molList[molId][num];
-          }
-
-          int indexOfAtom(MolID molId, particle::Tid tid, int num) {return atList[molId][tid][num];}
+          int indexOfMol(Tid Tid, int num) {
+              assert(num < (int)molList[Tid].size());
+              return molList[Tid][num];
+          }
+
+          int indexOfAtom(Tid Tid, particle::Tid tid, int num) {return atList[Tid][tid][num];}
 
 
     private:
@@ -1905,14 +1906,14 @@
           * @param index of inserted/removed particle(first particle of molecule)
           * @param molSize -> Negative means removal
           */
-         void ensureConsistencyAt(MolID molId, unsigned int index, int molSize) {
+         void ensureConsistencyAt(Tid Tid, unsigned int index, int molSize) {
              for(auto super = atList.begin(); super != atList.end(); ++super)
                  for (auto it=super->second.begin(); it!=super->second.end(); ++it)
                      for(unsigned int i=0; i< it->second.size(); i++)
                          if(index < it->second[i]) {
                              it->second[i] += molSize;
                          } else {
-                             if(index == it->second[i] && super->first != molId)
+                             if(index == it->second[i] && super->first != Tid)
                                  it->second[i] += molSize;
                          }
          }
@@ -1921,45 +1922,45 @@
     public:
 
           /// \brief Erase molecule from tracker
-          void eraseMol(MolID molId, unsigned int molSize, unsigned int delIndex) {
+          void eraseMol(Tid Tid, unsigned int molSize, unsigned int delIndex) {
               unsigned int index = 0;
               for(auto& molType : molList) {
                 for(unsigned int i=0; i< molType.second.size(); i++) {
                     if(delIndex < molType.second[i]) {
                         molType.second[i] -= molSize;
-                    } else if(molType.second[i] == delIndex && molType.first == molId) {
+                    } else if(molType.second[i] == delIndex && molType.first == Tid) {
                         index = i;
                     }
                 }
               }
-              molList[molId].erase(molList[molId].begin() + index);
-
-              ensureConsistencyAt(molId, delIndex, -molSize);
+              molList[Tid].erase(molList[Tid].begin() + index);
+
+              ensureConsistencyAt(Tid, delIndex, -molSize);
           }
 
           /// \brief erase atom of atomic group from tracker
-          void eraseAt(MolID molId, unsigned int delIndex);
+          void eraseAt(Tid Tid, unsigned int delIndex);
 
           /// \brief push molecule to tracker
-          void pushMol(MolID molId, unsigned int molIndex) {
-              molList[molId].push_back(molIndex);
-              ensureConsistencyAt(molId, molIndex, topo.molecules[molId].atoms.size());
+          void pushMol(Tid Tid, unsigned int molIndex) {
+              molList[Tid].push_back(molIndex);
+              ensureConsistencyAt(Tid, molIndex, molecule[Tid].atoms.size());
 
               for(auto it = molList.begin(); it!= molList.end(); ++it)
                   for(unsigned int i=0; i<it->second.size(); i++)
                       if(molIndex < it->second[i]) {
-                          it->second[i] += topo.molecules[molId].atoms.size();
+                          it->second[i] += molecule[Tid].atoms.size();
                       } else {
-                          if(molIndex == it->second[i] && it->first != molId)
-                              it->second[i] += topo.molecules[molId].atoms.size();
+                          if(molIndex == it->second[i] && it->first != Tid)
+                              it->second[i] += molecule[Tid].atoms.size();
                       }
           }
 
           /// \brief push atom of atomic group to tracker
-          void push(MolID molId, particle::Tid tid, unsigned int index) {
-              atList[molId][tid].push_back(index);
-
-              ensureConsistencyAt(molId, index, 1);
+          void push(Tid Tid, particle::Tid tid, unsigned int index) {
+              atList[Tid][tid].push_back(index);
+
+              ensureConsistencyAt(Tid, index, 1);
 
               for(auto it = molList.begin(); it!= molList.end(); ++it)
                   for(unsigned int i=0; i<it->second.size(); i++)
@@ -1971,7 +1972,7 @@
           void printAtomList() {
               cout << "\n\nTracker:\n\n" << "MolList:\n";
               for(auto it = molList.begin(); it != molList.end(); ++it) {
-                  cout << "MolType: " << topo.molecules[it->first].molName << ", size: " << it->second.size() << endl;
+                  cout << "MolType: " << molecule[it->first].name << ", size: " << it->second.size() << endl;
               }
 
               cout << "\nAtomList:\n";
@@ -1979,7 +1980,7 @@
               for(auto super = atList.begin();
                   super != atList.end(); ++super) {
 
-                  cout << "MolType: " << topo.molecules[super->first].molName << endl;
+                  cout << "MolType: " << molecule[super->first].name << endl;
 
                   for (auto it=super->second.begin();
                        it!=super->second.end(); ++it) {
@@ -2013,7 +2014,7 @@
                       charge += atom[tid.first].charge * tid.second.size();
 
               for(auto& mol: molList)
-                  for(auto& tid: topo.molecules[mol.first].atoms)
+                  for(auto& tid: molecule[mol.first].atoms)
                       charge += atom[tid].charge * mol.second.size();
 
               return charge == 0;
@@ -2025,7 +2026,7 @@
                 for(auto& tid : atList[group->molId])
                     for(auto at: tid.second)
                         if((int)at > group->back() || (int)at < group->front() ) {
-                            cout << topo.molecules[group->molId].molName << ":" << at << ":" << group->front() << ":" << group->back() << endl;
+                            cout << molecule[group->molId].name << ":" << at << ":" << group->front() << ":" << group->back() << endl;
                             return false;
                         }
               }
@@ -2034,7 +2035,7 @@
 #endif
       };
 
-      void Tracker::eraseAt(MolID molId, unsigned int delIndex) {
+      void Tracker::eraseAt(Tid Tid, unsigned int delIndex) {
           unsigned int index = 0;
           particle::Tid tid=0;
           for(auto super = atList.begin(); super != atList.end(); ++super) {
@@ -2043,7 +2044,7 @@
                       if(delIndex < it->second[i]) { // decrement indexes
                           it->second[i]--;
                       } else {
-                          if(it->second[i] == delIndex && molId == super->first) {
+                          if(it->second[i] == delIndex && Tid == super->first) {
                             index = i;
                             tid = it->first;
                           }
@@ -2052,7 +2053,7 @@
               }
           }
           assert(tid != 0);
-          atList[molId][tid].erase(atList[molId][tid].begin() + index);
+          atList[Tid][tid].erase(atList[Tid][tid].begin() + index);
           for(auto it = molList.begin(); it!= molList.end(); ++it)
               for(unsigned int i=0; i<it->second.size(); i++)
                   if(delIndex <= it->second[i]) {
@@ -2085,13 +2086,13 @@
           using namespace textio;
           ostringstream o;
 
-          MolID id;
+          Tid id;
           for (auto &m : count) {
             id=m.first;
-            if(topo.molecules[id].activity == 0) continue;
+            if(molecule[id].activity == 0) continue;
             o.precision(5);
-            o << std::left << setw(4) << "" << setw(s) << topo.molecules[id].molName
-              << setw(s) << topo.molecules[id].activity << setw(s) << m.second.avg()
+            o << std::left << setw(4) << "" << setw(s) << molecule[id].name
+              << setw(s) << molecule[id].activity << setw(s) << m.second.avg()
               << "\n";
           }
 
@@ -2113,7 +2114,7 @@
 
 
 
-    /** 
+    /**
      * @brief Grand canonical move for molecular species
      * @date Lund, 2014
      *
@@ -2124,7 +2125,6 @@
      *          (due to energy calculation optimization -> usage of g2g())
      */
     template<class Tspace>
-<<<<<<< HEAD
     class GCMolecular : public Movebase<Tspace> {
         typedef Movebase<Tspace> base;
 
@@ -2143,11 +2143,11 @@
               t(s+"_average", m.second.avg()*volume);
             }
 
-            MolID molId;
+            Tid Tid;
             for (auto &m : tracker.count) {
-              molId=m.first;
-              if(topo.molecules[molId].activity == 0) continue;
-              auto s=base::prefix+"_"+topo.molecules[molId].molName;
+              Tid=m.first;
+              if(molecule[Tid].activity == 0) continue;
+              auto s=base::prefix+"_"+molecule[Tid].name;
               t(s+"_average", m.second.avg());
             }
         }
@@ -2183,7 +2183,7 @@
                 }
 
                 for(auto mol=i.molComb.begin(); mol!=i.molComb.end(); ++mol) {
-                    o << setw(0) << (*mol)->molName;
+                    o << setw(0) << (*mol)->name;
                     if(mol != i.molComb.end()-1) o<<",";
                     else o<<"\n";
                 }
@@ -2225,7 +2225,7 @@
         /// \brief check whether atomic groups active in GrandCanocical move are "one per molType"
         string checkGroups(vector<bool> &gCGroups);
 
-        string _info();      
+        string _info();
         void _trialMove();
 
         /**
@@ -2356,7 +2356,7 @@
         for(int i=0; i<(int)spc->groupList().size()-1; i++) {
             for(int j=i+1; j<(int)spc->groupList().size(); j++) {
                 if(gCGroups[j] && spc->groupList()[i]->molId == spc->groupList()[j]->molId && spc->groupList()[i]->isAtomic()) {
-                    return spc->groupList()[i]->molName;
+                    return spc->groupList()[i]->name;
                 }
             }
         }
@@ -2421,7 +2421,7 @@
             vector<int> chosen;
             vector<unsigned int> tidCount; // count of selected atoms
             vector<int> molCount; // count of selected molecules
-            molCount.resize(topo.molTypeCount(),0);
+            molCount.resize(molecule.molTypeCount(),0);
             tidCount.resize(atom.size(),0);
             bool exist = false;
 
@@ -2452,19 +2452,19 @@
 
                 } else {
 
-                    if(tracker.sizeOf(mol->id) == 0) { // no molecules left to delete
+                    if(tracker.numOfMolecules(mol->id) == 0) { // no molecules left to delete
                         delList.clear();
                         return;
                     }
 
-                    if(tracker.sizeOf(mol->id) <= molCount[mol->id]) {
+                    if(tracker.numOfMolecules(mol->id) <= molCount[mol->id]) {
                         delList.clear();
                         return;
                     }
 
                     do {
                         exist = false;
-                        i = slp_global.rand() % tracker.sizeOf(mol->id);     // get random molecule
+                        i = slp_global.rand() % tracker.numOfMolecules(mol->id);     // get random molecule
                         i = tracker.indexOfMol(mol->id,i);                   // get index of first particle od that molecule
                         for(auto index: chosen)
                             if(i==index) exist = true;
@@ -2506,7 +2506,7 @@
 
                             spc->geo.randompos(pin.back());
                             insList.push_back(Ins(spc->insert(mol->id, pin), pin) );
-                        }  
+                        }
                     } else {
                         cout << "RANDOM INSERTION OF MOLECULAR SPECIES NOT IMPLEMENTED, USE POOL" << endl;
                         exit(1);
@@ -2520,7 +2520,7 @@
                         exit(1);
                     } else {
                         // get random conformation
-                        p_vec pin = topo.getRandomConformation(mol->id);
+                        p_vec pin = molecule.getRandomConformation(mol->id);
 
                         // randomize it, rotate and translate operates on trial vec
                         Point u; // aka endpoint
@@ -2568,7 +2568,7 @@
         for(auto& group: delList) { // for each del Group
 
             if(group.isAtomic()) {
-                tracker.eraseAt(group.molId, group.front()); // keeps Tracker consistent               
+                tracker.eraseAt(group.molId, group.front()); // keeps Tracker consistent
             } else {
                 tracker.eraseMol(group.molId, group.getMolSize(), group.front());
             }
@@ -2583,7 +2583,7 @@
                     group2.setback(group2.back() - group.size());
                 }
             }
-        }    
+        }
         if(!delList.empty()) {
             comb->delAcceptance++;
             comb->delCnt++;
@@ -2599,7 +2599,7 @@
         }
         for(auto it =  insList.begin(); it!= insList.end(); ++it) {
 
-            if(topo.molecules[it->group->molId].isAtomic) {
+            if(molecule[it->group->molId].isAtomic) {
                 in = spc->insert(it->pin, it->group->molId, true);
                 assert(it->pin.size() == 1);
                 tracker.push(in->molId, spc->p[in->back()].id, in->back());
@@ -2655,7 +2655,7 @@
             for(auto& group: delList) { // for each del Group
 
                 for(auto i: group) {          // each particle of group
-                    idFactor *= (tracker.sizeOf(spc->p[i].id) - atomArray[spc->p[i].id]) *inverted_V;
+                    idFactor *= (tracker.numOfParticles(spc->p[i].id) - atomArray[spc->p[i].id]) *inverted_V;
                     atomArray[spc->p[i].id]++;
                 }
 
@@ -2675,7 +2675,7 @@
                     //
                     //  cant use g2g() with atomic species -> overlapping of delete group with groupList
                     //
-                    chemPot += topo.molecules[group.molId].chemPot;
+                    chemPot += molecule[group.molId].chemPot;
 
                     potENew += pot->g_external(spc->p, group);
                     molInner += pot->g_internal(spc->p, group);
@@ -2715,18 +2715,18 @@
                     for (auto j=i+1; j!=ins.pin.end(); j++)
                         molInner += pot->p2p(*i,*j);
 
-                if(topo.molecules[ins.group->molId].isAtomic) {
+                if(molecule[ins.group->molId].isAtomic) {
                     for(auto& i: ins.pin) {
                         potENew += pot->p_external(i); // external energy
                         chemPot += atom[i.id].chemPot;
                     }
                 } else {
-                     chemPot += topo.molecules[ins.group->molId].chemPot;
+                     chemPot += molecule[ins.group->molId].chemPot;
                      potENew += pot->g_external(spc->p, *(ins.group) );
                 }
 
                 for(auto& i: ins.pin) {
-                    idFactor *= (tracker.sizeOf(i.id) + atomArray[i.id] + 1) * inverted_V;
+                    idFactor *= (tracker.numOfParticles(i.id) + atomArray[i.id] + 1) * inverted_V;
                     atomArray[i.id]++;
                 }
             }
@@ -2776,9 +2776,9 @@
                 token = line.substr(oldPos, pos-oldPos);
                 oldPos = pos+1;
 
-                for(unsigned int i=0; i<topo.molecules.size(); i++) {
-                    if(topo.molecules[i].molName.compare(token) == 0) {
-                        gCCombinations.back().molComb.push_back(&topo.molecules[i]);
+                for(unsigned int i=0; i<molecule.size(); i++) {
+                    if(molecule[i].name.compare(token) == 0) {
+                        gCCombinations.back().molComb.push_back(&molecule[i]);
                     }
                 }
             }
@@ -2787,125 +2787,11 @@
 
         return true;
     }
-    
-=======
-      class GCMolecular : public Movebase<Tspace> {
-        private:
-          typedef Movebase<Tspace> base;
-          typedef std::map<short, Average<double> > map_type;
-          bool use2D;
-          Point dir;
-          int inmol; // molecule to be inserted
-          int outmol; // molecule to be deleted
-          int imol;
-          int idel;
-
-          // structure for molecular data
-          struct MolData {
-            string name;
-            double activity; // in 1/angstrom^3 (3D) or 1/angstrom^2 (2D)
-            typename Tspace::ParticleVector p;
-          };
-
-          std::vector<MolData> molvec;
-
-          template<typename pvec>
-            void randomRotate(pvec &p) {
-              Geometry::QuaternionRotate rot;
-            }
-
-          template<typename pvec>
-            void randomState(pvec &p) {
-              Point a;
-              base::spc->randomPos(a);
-              a=a*dir+offset;
-              auto dp = a-Geometry::massCenter(base::spc->geo, p);
-              for (auto i : &p) {
-                i=i+dp;
-                base::spc->geo.boundary(i);
-              }
-            }
-
-          int randomMol() {
-            return slp_global.rand() % molvec.size();
-          }
-
-          bool insert() {
-            inmol = randomMol();
-            randomState( molvec[inmol] );
-            return true;
-          }
-
-        protected:
-          bool deleteBool;
-          string _info();
-          void _acceptMove() FOVERRIDE;
-          void _rejectMove() FOVERRIDE;
-
-          double _energyChange() FOVERRIDE {
-            double uold=0;//, unew=0;
-
-            // count molecules
-            int N=0;
-            for (auto g : base::spc->groupList())
-              if (g->isMolecular())
-                if ( g->name==molvec[imol] )
-                  N++;
-
-            // calc. volume or area
-            double V = base::spc->geo.getVolume();
-            if (use2D)
-              V = V / base::spc->geo.len.z();
-
-            // in case of deletion
-            if (deleteBool) {
-              auto gi = base::spc->findGroup(idel);
-              for (auto gj : base::spc->groupList())
-                if (gi!=gj)
-                  uold += base::pot->g2g( base::spc->p, *gi, *gj )
-                    + base::pot->g_external( base::spc->p, *gi );
-            } else {
-              // in case of insertion
-
-            }
-
-            return 0;
-
-          }
-
-          void _trialMove() {
-
-            // insert
-            if (slp_global()>0.5) {
-              inmol = randomMol();
-              outmol=-1;
-              randomState( molvec[inmol] );
-            }
-            // delete
-            else {
-              inmol=-1;
-              outmol=randomMol();
-              //for (auto i : base::spc->groupList())
-              //  if ()
-
-            }
-
-          }
-          using base::spc;
-          map_type accmap; //!< acceptance map
-
-        public:
-          Point offset;
-          GCMolecular(InputMap &in, Energy::Energybase<Tspace> &e, Tspace &s, string pfx="gcmol_") : base(e,s,pfx) {
-            dir=Point(1,1,1);
-            offset=Point(0,0,0);
-            use2D=in(pfx+"2d", true);
-            if (use2D)
-              dir.z()=1;
-          }
-      };
-
->>>>>>> b28c1377
+
+
+
+
+
     /**
      * @brief Isobaric volume move
      *
