#ifndef FAUNUS_ANALYSIS_H
#define FAUNUS_ANALYSIS_H

#ifndef SWIG
#include <faunus/common.h>
#include <faunus/average.h>
#include <faunus/physconst.h>
#include <faunus/group.h>
#include <faunus/space.h>
#include <faunus/point.h>
#include <faunus/textio.h>
#endif

namespace Faunus {
  class checkValue;

  /**
   * @brief Namespace for analysis routines
   */
  namespace Analysis {

    /**
     * @brief Base class for analysis routines.
     *
     * This is the base class for analysis routines.
     * Derived class must implement:
     *
     * - a descriptive name
     * - `_info()`
     *
     * It is strongly recommended that derived classes implement:
     *
     * - a sample(...) function that uses `run()` to check if the
     *   analysis should be run or not.
     * - the `cite` string to provide external information
     */
    class AnalysisBase {
      private:
        virtual string _info()=0; //!< info all classes must provide
        virtual void _test(UnitTest&);
      protected:
        char w;               //!< width of info
        unsigned long int cnt;//!< number of samples - increased for every run()==true.
        string name;          //!< descriptive name
        string cite;          //!< reference, url, doi etc. describing the analysis
        bool run();           //!< true if we should run, false of not (based on runfraction)
      public:
        AnalysisBase();
        virtual ~AnalysisBase();
        string info();       //!< Print info and results
        double runfraction;  //!< Chance that analysis should be run (default 1.0 = 100%)
        void test(UnitTest&);//!< Perform unit test
    };

    /**
     * @brief General class for handling 2D tables - xy date, for example.
     * @date Lund 2011
     * @note `Tx` is used as the `std::map` key and which may be
     * problematic due to direct floating point comparison (== operator).
     * We have not experienced any issues with this, though.
     *
     * @todo We get correct behavior, but is it really OK to have
     * virtual functions in class templates??
     */
    template<typename Tx, typename Ty>
      class Table2D {
        protected:
          typedef std::map<Tx,Ty> Tmap;
          Ty count() {
            Ty cnt=0;
            for (auto &m : map)
              cnt+=m.second;
            return cnt;
          }
          Tx dx;
          Tmap map;
          string name;
        private:
          Tx round(Tx x) { return (x>=0) ? int( x/dx+0.5 )*dx : int( x/dx-0.5 )*dx; }
          virtual double get(Tx x) { return operator()(x); }
        public:
          enum type {HISTOGRAM, XYDATA};
          type tabletype;
          /**
           * @brief Constructor
           * @param resolution Resolution of the x axis
           * @param key Table type: HISTOGRAM or XYDATA
           */
          Table2D(Tx resolution=0.2, type key=XYDATA) {
            tabletype=key;
            setResolution(resolution);
          }

          void clear() { map.clear(); }

          void setResolution(Tx resolution) {
            assert( resolution>0 );
            dx=resolution;
            map.clear();
          }

          virtual ~Table2D() {}

          /** @brief Access operator - returns reference to y(x) */
          Ty& operator() (Tx x) {
            return map[ round(x) ];
          }

          /** @brief Save table to disk */
          void save(string filename) {
            if (tabletype==HISTOGRAM) {
              if (!map.empty()) map.begin()->second*=2;   // compensate for half bin width
              if (map.size()>1) (--map.end())->second*=2; // -//-
            }

            if (!map.empty()) {
              std::ofstream f(filename.c_str());
              f.precision(10);
              if (f) {
                f << "# Faunus 2D table: " << name << endl;
                for (auto m : map)
                  f << m.first << " " << get( m.first ) << endl;
              }
            }

            if (tabletype==HISTOGRAM) {
              if (!map.empty()) map.begin()->second/=2;   // restore half bin width
              if (map.size()>1) (--map.end())->second/=2; // -//-
            }
          }

          /*! Returns x at minumum y */
          Tx miny() {
            assert(!map.empty());
            Ty min=std::numeric_limits<Ty>::max();
            Tx x=0;
            for (auto &m : map)
              if (m.second<min) {
                min=m.second;
                x=m.first;
              }
            return x;
          }

          /*! Returns x at minumum y */
          Tx maxy() {
            assert(!map.empty());
            Ty max=std::numeric_limits<Ty>::min();
            Tx x=0;
            for (auto &m : map)
              if (m.second>max) {
                max=m.second;
                x=m.first;
              }
            return x;
          }

          /*! Returns x at minumum x */
          Tx minx() {
            assert(!map.empty());
            Tx x=0;
            for (auto &m : map) {
              x=m.first;
              break;
            }
            return x;
          }

          /**
           * @brief Load table from disk
           * @note The first line - used for comments - is ignored.
           * @todo Implement end bin compensation as in the save()
           * function when loading HISTOGRAMs
           */
          bool load(const string &filename) {
            std::ifstream f(filename.c_str());
            if (f) {
              map.clear();
              f.ignore(std::numeric_limits<std::streamsize>::max(),'\n'); // ignore first line
              while (!f.eof()) {
                Tx x;
                double y;
                f >> x >> y;
                operator()(x)=y;
              }
              return true;
            }
            return false;
          }
      };

    /**
      @brief General class for penalty functions along a coordinate
      @date Malmo, 2011

      This class stores a penalty function, f(x), along a given coordinate, x,
      of type `Tcoordinate` which could be a distance, angle, volume etc.
      Initially f(x) is zero for all x.
      Each time the system visits x the update(x) function should be called
      so as to add the penalty energy, du. In the energy evaluation, the
      coordinate x should be associated with the extra energy f(x).

      This will eventually ensure uniform sampling. Example:

      ~~~
      PenaltyFunction<double> f(0.1,1000,6.0); // 0.1 kT penalty
      Point masscenter;           // some 3D coordinate...
      ...
      f.update(masscenter.z);     // update penalty energy for z component
      double u = f(masscenter.z); // get accumulated penalty at coordinate (kT)
      f.save("penalty.dat");      // save to disk
      ~~~

      In the above example, the penalty energy will be scaled by 0.5 if the
      sampling along the coordinate is less than 6 kT between the least and
      most likely position.
      This threshold check is carried out every 1000th call to `update()`.
      Note also that when the penalty energy is scaled, so is the threshold
      (also by a factor of 0.5).
      */
    template<typename Tcoord=float>
      class PenaltyFunction : public Table2D<Tcoord,double> {
        private:
          unsigned long long _cnt;
          int _Ncheck;
          double _kTthreshold;
          typedef Table2D<Tcoord,double> Tbase;
          typedef Table2D<Tcoord,unsigned long long int> Thist;
          Thist hist;
          Tcoord _du; //!< penalty energy
          std::string _log;
        public:
          /**
           * @brief Constructor
           * @param penalty Penalty energy for each update (kT)
           * @param Ncheck Check histogram every Nscale'th step
           *        (put large number for no scaling, default)
           * @param kTthreshold Half penalty energy once this
           *        threshold in distribution has been reached
           * @param res Resolution of the penalty function (default 0.1)
           */
          PenaltyFunction(double penalty, int Ncheck=1e9, double kTthreshold=5, Tcoord res=0.1)
            : Tbase(res, Tbase::XYDATA), hist(res, Thist::HISTOGRAM) {
              Tbase::name="penalty";
              _cnt=0;
              _Ncheck=Ncheck;
              _kTthreshold=kTthreshold;
              _du=penalty;
              assert(Ncheck>0);
              _log="#   initial penalty energy = "+std::to_string(_du)+"\n";
            }

          /** @brief Update penalty for coordinate */
          double update(Tcoord coordinate) {
            _cnt++;
            Tbase::operator()(coordinate)+=_du;  // penalize coordinate
            hist(coordinate)++;                  // increment internal histogram
            if ((_cnt%_Ncheck)==0) {             // if Ncheck'th time
              double deltakT=log( hist(hist.maxy()) / double(hist(hist.miny())) );
              assert(deltakT>0);
              std::ostringstream o;
              o << "#   n=" << _cnt << " dkT=" << deltakT;
              if (deltakT<_kTthreshold) {   // if histogram diff. is smaller than threshold
                _kTthreshold*=0.5;          // ...downscale threshold
                scale(0.5);                 // ...and penalty energy
                o << " update: du=" << _du << " threshold=" << _kTthreshold;
              }
              _log += o.str() + "\n";       // save info to log
            }
            return _du;
          }
          /*! \brief Manually scale penalty energy */
          void scale(double s) { _du*=s; }

          /*! \brief Save table to disk */
          void save(const string &filename) {
            Tbase::save(filename);
            hist.save(filename+".dist");
          }

          string info() {
            return "# Penalty function log:\n" + _log;
          }
      };

    template<typename Tx, typename Ty=unsigned long int>
      class Histogram : public Table2D<Tx,Ty> {
        public:
          Histogram(Tx resolution=0.2) : Table2D<Tx,Ty>(resolution, Table2D<Tx,Ty>::HISTOGRAM) {
            static_assert( std::is_integral<Ty>::value, "Histogram must be of integral type");
            static_assert( std::is_unsigned<Ty>::value, "Histogram must be unsigned");
          }
      };

    /*!
     * \brief Radial distribution analysis
     *
     * This radial distribution is defined as \f$ g(r) = \rho(r) / \rho(\infty) \f$ where \f$ \rho \f$ are
     * the particle densities in spherical volume element `rdr` and in the bulk, respectively.
     *
     * Example:
     *
     * ~~~
     * short cation = atom["Na"].id;
     * short anion = atom["Cl"].id;
     * Analysis::RadialDistribution<float,unsigned int> rdf(0.2); // 0.2 Å resolution
     * rdf.sample( myspace, mygroup, cation, anion );
     * rdf.save("rdf.dat");
     * ~~~
     *
     * \date Lund 2011
     */
    template<typename Tx=float, typename Ty=unsigned long long int>
<<<<<<< HEAD
    class RadialDistribution : public Table2D<Tx,Ty> {
    private:
      
      typedef Table2D<Tx,Ty> Ttable;
      virtual double volume(Tx x) {
        return 4./3.*pc::pi*( pow(x+0.5*this->dx,3) - pow(x-0.5*this->dx,3) );
      }
      
      double get(Tx x) {
        assert( volume(x)>0 );
        assert( this->count()>0 );
        
        if (bulkconc.cnt==0) bulkconc+=1;
        
        return ((double)this->operator()(x)*Npart.avg()) / (volume(x) *(double)this->count() * bulkconc.avg())
        ;
        
      }
      Average<double> bulkconc; //!< Average bulk concentration
      Average<double> Npart;
    public:
      Tx maxdist; //!< Pairs with distances above this value will be skipped (default: infinity)
      
      /*!
       * \param res Resolution of X axis
       */
      RadialDistribution(Tx res=0.2) : Ttable(res,Ttable::HISTOGRAM) {
        this->name="Radial Distribution Function";
        
        maxdist=pc::infty;
        static_assert( std::is_integral<Ty>::value, "Histogram must be of integral type");
        static_assert( std::is_unsigned<Ty>::value, "Histogram must be unsigned");
      }
      /*!
       * \brief Sample radial distibution of two atom types
       * \param spc Simulation space
       * \param g Group to search
       * \param ida Atom id of first particle
       * \param idb Atom id of second particle
       */
      void sample(Space &spc, Group &g, short ida, short idb) {
        
        for (auto i=g.begin(); i!=g.end()-1; i++)
          for (auto j=i+1; j!=g.end(); j++)
            if ( (spc.p[*i].id==ida && spc.p[*j].id==idb) || (spc.p[*i].id==idb && spc.p[*j].id==ida) ) {
              Tx r=spc.geo->dist(spc.p[*i], spc.p[*j]);
              if (r<=maxdist)
                this->operator() (r)++;
            }
        double bulk=0;
	      for (auto i : g){
          if (spc.p[i].id==ida || spc.p[i].id==idb){
            bulk++;
          }
	      }
	      Npart+=bulk;
	      bulkconc += bulk / spc.geo->getVolume();
      }
    };
=======
      class RadialDistribution : public Table2D<Tx,Ty> {
        private:
          typedef Table2D<Tx,Ty> Ttable;
          virtual double volume(Tx x) {
            return 4./3.*pc::pi*( pow(x+0.5*this->dx,3) - pow(x-0.5*this->dx,3) );
          }
          double get(Tx x) {
            assert( volume(x)>0 );
            assert( this->count()>0 );
            if (bulkconc.cnt==0) bulkconc+=1;
            return (double)this->operator()(x) / volume(x) / (double)this->count() / bulkconc.avg()
              * this->map.size() * this->dx;
          }
          Average<double> bulkconc; //!< Average bulk concentration
        public:
          Tx maxdist; //!< Pairs with distances above this value will be skipped (default: infinity)

          /*!
           * \param res Resolution of X axis
           */
          RadialDistribution(Tx res=0.2) : Ttable(res,Ttable::HISTOGRAM) {
            this->name="Radial Distribution Function";
            maxdist=pc::infty;
            static_assert( std::is_integral<Ty>::value, "Histogram must be of integral type");
            static_assert( std::is_unsigned<Ty>::value, "Histogram must be unsigned");
          }

          /**
           * @brief Sample radial distibution of two atom types
           * @param spc Simulation space
           * @param g Group to search
           * @param ida Atom id of first particle
           * @param idb Atom id of second particle
           */
          template<class Tspace, class Tgroup>
            void sample(Tspace &spc, Tgroup &g, short ida, short idb) {
              for (auto i=g.begin(); i!=g.end()-1; i++)
                for (auto j=i+1; j!=g.end(); j++)
                  if ( (spc.p[*i].id==ida && spc.p[*j].id==idb) || (spc.p[*i].id==idb && spc.p[*j].id==ida) ) {
                    Tx r=spc.geo.dist(spc.p[*i], spc.p[*j]);
                    if (r<=maxdist)
                      this->operator() (r)++; 
                  }
              double bulk=0;
              for (auto i : g)
                if (spc.p[i].id==ida || spc.p[i].id==idb)
                  bulk++;
              bulkconc += bulk / spc.geo.getVolume();
            }
      };
>>>>>>> 222895f3

    template<typename Tx=double, typename Ty=unsigned long>
      class LineDistribution : public RadialDistribution<Tx,Ty> {
        private:
          double volume(Tx x) { return 1; }
        public:
          LineDistribution(Tx res=0.2) : RadialDistribution<Tx,Ty>(res) {
            this->name="Line Distribution";
          }

      };

    /*!
     * \brief Line distr. when the bins values should sum up to `n`.
     *
     * Example: Salt line distribution
     *
     * ~~~
     * Analysis::LineDistributionNorm<float,unsigned long int> saltdistr(salt.size(), 0.2);
     * ~~~
     *
     * \author Axel Thuresson
     * \date Lund 2012
     */
    template<typename Tx=double, typename Ty=int>
      class LineDistributionNorm : public RadialDistribution<Tx,Ty> {
        private:
          double volume(Tx x) { return 1; }
          int n;
        public:
          LineDistributionNorm(int al_n=1, Tx res=0.2) : RadialDistribution<Tx,Ty>(res) {
            this->name="Line Distribution Normalized for n particles";
            n = al_n;
          }
          double get(Tx x) {
            assert( volume(x)>0 );
            assert( this->count()>0 );
            return (double)this->operator()(x) * n / (double)this->count();
          }

          /*!
           * \brief Simplest form of the midplane pressure
           */
          double mid() {
            return (get(this->dx)+get(-this->dx))*0.5/this->dx;
          }

          /*!
           * \brief Simplest form of the end pressure
           */
          double end() {
            return (get(this->minx())+get(this->minx()+this->dx)+get(-this->minx())+get(-this->minx()-this->dx))*0.25/this->dx;
          }
      };

    /**
     * @brief Base class for force calculations
     *
     * Includes some neccessary functionality for deriving the force.
     *
     * @author Axel Thuresson
     * @date Lund, 2013
     */
    class TwobodyForce : public AnalysisBase {
      protected:
        string _info();         //!< Print results of analysis
        Group* igroup1;
        Group* igroup2;
        Group* ions;
      public:
        virtual Point meanforce();
        TwobodyForce(InputMap&, Group&, Group&, Group&);//!< Constructor
        void save(string);
        void setTwobodies(Group&, Group&, Group&);
    };

    /*!
     * \brief Calculates the "direct" twobody mean force
     *
     * Calculates the "direct" mean force between two bodies including ions.
     * This method is usually decent at close distances (large mean force).
     * When the two bodies are far apart (small mean force) the difference 
     * between two large is taken which gives a relative large error.
     *
     * \author Axel Thuresson
     * \date Lund, 2013
     */
    class TwobodyForceDirect : public TwobodyForce {
      private:
        Point f_pp;
        Point f_pi;
        Point f_ip;
      protected:
        string _info();         //!< Print results of analysis
      public:
        TwobodyForceDirect(InputMap&, Group&, Group&, Group&);//!< Constructor
        Point meanforce();

        /** @brief Calculate the direct force between the two bodies */
        template<class Tpvec, class Tenergy>
          void calc(Tpvec &p, Tenergy &pot) {
            if (run()) {
              // Force between the two bodies
              for (auto i : *igroup1) {
                for (auto j : *igroup2) {
                  Point f = pot.f_p2p(p[i], p[j]);
                  f_pp += f;
                }
              }
              //f_pp += 1.0*_f_pp;
              //f_mean1 += 1.0*_f_pp;
              //f_mean2 += -1.0*_f_pp;
              for (auto i : *igroup1) {
                for (auto j : *ions) {
                  Point f = pot.f_p2p(p[i],p[j]);
                  f_pi += f;
                }
              }
              for (auto i : *igroup2) {
                for (auto j : *ions) {
                  Point f = pot.f_p2p(p[i], p[j]);
                  f_ip += f;
                }
              }
            }
          }
    };

    /*!
     * \brief Calculates the midplane twobody mean force
     *
     * Calculates the midplane mean force between two bodies including ions.
     * This method has usually faster convergence than direct force calculations.
     *
     * \author Axel Thuresson
     * \date Lund, 2013
     */
    class TwobodyForceMidp : public TwobodyForce {
      private:
        Point f_pp;
        Point f_pi;
        Point f_ip;
        Point f_ii;
        Analysis::LineDistributionNorm<float,unsigned long int> *saltdistr;
      protected:
        string _info();         //!< Print results of analysis
      public:
        TwobodyForceMidp(InputMap&, Group&, Group&, Group&, Analysis::LineDistributionNorm<float,unsigned long int>*);//!< Constructor
        Point meanforce();

        /** @brief Calculate the direct force between the two bodies */
        template<class Tpvec, class Tenergy>
          void calc(Tpvec &p, Tenergy &pot) {
            if (run()) {
              // Force between the two bodies
              for (auto i : *igroup1) {
                for (auto j : *igroup2) {
                  Point f = pot.f_p2p(p[i], p[j]);
                  f_pp += f;
                }
              }

              for (auto i : *igroup1) {
                for (auto j : *ions) {
                  if (p[j].z() < 0.0) {
                    Point f = pot.f_p2p(p[i], p[j]);
                    f_pi += f;
                  }
                }
              }

              for (auto i : *igroup2) {
                for (auto j : *ions) {
                  if (p[j].z() >= 0.0) {
                    Point f = pot.f_p2p(p[i], p[j]);
                    f_ip += f;
                  }
                }
              }

              for (auto i : *ions) {
                if (p[i].z() >= 0.0) {
                  for (auto j : *ions) {
                    if (p[j].z() < 0.0) {
                      Point f = pot.f_p2p(p[i],p[j]);
                      f_ii += f;
                    }
                  }
                }
              }
            }
          }
    };


    /*!
     * \brief Analysis of polymer shape - radius of gyration, shape factor etc.
     * \date November, 2011
     *
     * This will analyse polymer Groups and calculate Rg, Re and the shape factor. If
     * sample() is called with different groups these will be distinguished by their
     * *name* and sampled individually.
     */
    class PolymerShape : public AnalysisBase {
      private:
        std::map< string, Average<double> > Rg2, Rg, Re2, Rs, Rs2, Rg2x, Rg2y, Rg2z;
        void _test(UnitTest&);
        string _info();
        template<class Tgroup, class Tspace>
          double gyrationRadiusSquared(const Tgroup &pol, const Tspace &spc) {
            assert( spc.geo.dist(pol.cm, pol.massCenter(spc))<1e-9
                && "Mass center must be in sync.");
            Point rg2=vectorgyrationRadiusSquared(pol,spc);
            return rg2.x()+rg2.y()+rg2.z();
          }

        template<class Tgroup, class Tspace>
          Point vectorEnd2end(const Tgroup &pol, const Tspace &spc) {
            return spc.geo.vdist( spc.p[pol.front()], spc.p[pol.back()] );
          }

        template<class Tgroup, class Tspace>
          Point vectorgyrationRadiusSquared(const Tgroup &pol, const Tspace &spc) {
            assert( spc.geo.dist(pol.cm, pol.massCenter(spc))<1e-9
                && "Mass center must be in sync.");
            double sum=0;
            Point t, r2(0,0,0);
            for (auto i : pol) {
              t = spc.p[i]-pol.cm;                // vector to center of mass
              spc.geo.boundary(t);               // periodic boundary (if any)
              r2.x() += spc.p[i].mw * t.x() * t.x();
              r2.y() += spc.p[i].mw * t.y() * t.y();
              r2.z() += spc.p[i].mw * t.z() * t.z();
              sum += spc.p[i].mw;                 // total mass
            }
            assert(sum>0 && "Zero molecular weight not allowed.");
            return r2*(1./sum);
          }

      public:
        PolymerShape();

        /** @brief Sample properties of Group (identified by group name) */
        template<class Tgroup, class Tspace>
          void sample(const Tgroup &pol, const Tspace &spc) {
            if (!run() || pol.front()==pol.back())
              return;
            Point r2 = vectorgyrationRadiusSquared(pol,spc);
            double rg2 = r2.x()+r2.y()+r2.z(); 
            double re2 = spc.geo.sqdist( spc.p[pol.front()], spc.p[pol.back()] );
            Rg2[pol.name]  += rg2;
            Rg2x[pol.name] += r2.x();
            Rg2y[pol.name] += r2.y();
            Rg2z[pol.name] += r2.z();
            Rg[pol.name]   += sqrt(r2.x()+r2.y()+r2.z());
            Re2[pol.name]  += re2; //end-2-end squared
            double rs = Re2[pol.name].avg()/Rg2[pol.name].avg(); // fluctuations in shape factor
            Rs[pol.name]   += rs;
            Rs2[pol.name]  += rs*rs;
            //Point re = vectorEnd2end(pol,spc);
            //Re2[pol.name] += pow(re.len(), 2);
          }
    };

    /**
     * @brief Analyse charge multipoles and their fluctuations of groups
     *
     * This analysis class will analyse selected groups and calculate
     * their net-charge, dipole moment as well as their variances.
     * It is possible to exclude certain atom types by added their
     * names to an exclusionlist. Several groups may be analysed -
     * the `sample()` function will automatically identify different
     * groups via their names.
     * The dipole moment is calculated with respect to the mass center.
     *
     * @author Anil Kurut
     * @date Lund 2012
     */
    class ChargeMultipole : public AnalysisBase {
      private:
        std::map< string, Average<double> > Z, Z2, mu, mu2;

        template<class Tgroup, class Tpvec>
          double charge(const Tgroup &g, const Tpvec &p, double Z=0) {
            for (auto i : g)
              if (!excluded(p[i]))
                Z+=p[i].charge;
            return Z;
          }

        template<class Tgroup, class Tspace>
          double dipole(const Tgroup &g, const Tspace &spc) {
            assert( spc.geo.dist(g.cm, g.massCenter(spc))<1e-9
                && "Mass center must be in sync.");
            Point t, mu(0,0,0);
            for (auto i : g)
              if (!excluded(spc.p[i])) {
                t = spc.p[i]-g.cm;                // vector to center of mass
                spc.geo.boundary(t);               // periodic boundary (if any)
                mu+=spc.p[i].charge*t;
              }
            return mu.len();
          }

        /** @brief Determines particle should be excluded from analysis */
        template<class Tparticle>
          bool excluded(const Tparticle &p){
            if (exclusionlist.count(atom[p.id].name)==0)
              return false;
            return true;
          }

        string _info();
      public:
        ChargeMultipole();

        /** @brief Sample properties of Group (identified by group name) */
        template<class Tgroup, class Tspace>
          void sample(const Tgroup &g, const Tspace &spc) {
            assert(!g.name.empty() && "All Groups should have a name!");
            if (run()) {
              double z=charge(g, spc.p);
              Z[g.name]+=z;
              Z2[g.name]+=pow(z,2);
              double dip=dipole(g,spc);
              mu[g.name]+=dip;
              mu2[g.name]+=pow(dip,2);
            }
          }

        /* @brief Sample properties of Group (identified by group name) */
        template<typename Tgroup, typename Tspace>
          void sample(const std::vector<Tgroup> &gvec, const Tspace &spc) {
            if (run())
              for (auto &g : gvec)
                sample(g, spc);
          }

        std::set<string> exclusionlist; //!< Atom names listed here will be excluded from the analysis.
    };

    /**
     * @brief Widom method for excess chemical potentials
     *
     * This class will use the ghost particle insertion technique
     * to insert a collection of particles which, when summed, should
     * have no net charge. This is used to calculate the mean excess
     * chemical potential and activity coefficient.
     */
    template<class Tparticle>
      class Widom : public AnalysisBase {
        private:
          Average<double> expsum; //!< Average of the excess chemical potential 

          string _info() {
            using namespace Faunus::textio;
            std::ostringstream o;
            o << pad(SUB,w, "Number of insertions") << expsum.cnt << endl
              << pad(SUB,w, "Excess chemical pot.") << muex() << kT << endl
              << pad(SUB,w, "Mean activity coefficient") << gamma() << endl
              << pad(SUB,w, "Ghost particles");
            for (auto &p : g)
              o << atom[p.id].name << " ";
            return o.str() + "\n";
          }

          void _test(UnitTest &test) { test("widom_muex", muex() ); }

        protected:
          std::vector<Tparticle> g; //!< Pool of ghost particles to insert (simultaneously)
        public:
          Widom() {
            name="Multi Particle Widom Analysis";
            cite="doi:10/dkv4s6";
          }

          void addGhost(Tparticle p) { g.push_back(p); }

          /* @brief Add particle to insert - sum of added particle charges should be zero.*/
          template<class Tpvec>
            void addGhost(Tpvec &p) {
              std::map<short,bool> map; // replace w. `std::set`
              for (auto i : p)
                map[ i.id ] = true;
              for (auto &m : map) {
                particle a;
                a=atom[m.first];
                addGhost(a);
              }
            }

          /** @brief Sampled mean activity coefficient */
          double gamma() { return exp(muex()); }

          /** @brief Sampled mean excess chemical potential */
          double muex() { return -log(expsum.avg())/g.size(); }

          /** @brief Insert and analyse `n` times */
          template<class Tspace, class Tenergy>
            void sample(int ghostin, Tspace &spc, Tenergy &pot) {
              if (!run())
                return;
              assert(spc.geo!=NULL);
              int n=g.size();
              for (int k=0; k<ghostin; k++) {     // insert ghostin times
                double du=0;
                for (int i=0; i<n; i++)
                  spc.geo.randompos( g[i] ); // random ghost positions
                for (int i=0; i<n; i++)
                  pot.all2p( spc.p, g[i] );    // energy with all particles in space
                for (int i=0; i<n-1; i++)
                  for (int j=i+1; j<n; j++)
                    du+=pot.p2p( g[i], g[j] );   // energy between ghost particles
                expsum += exp(-du);
              }
            }
      };

    /**
     * @brief Single particle hard sphere Widom insertion with charge scaling
     *
     * This will calculate excess chemical potentials for single particles
     * in the primitive model of electrolytes. Use the `add()` functions
     * to add test or *ghost* particles and call `insert()` to perform single
     * particle insertions.
     * Inserted particles are *non-perturbing* and thus removed again after
     * sampling. Electroneutrality for insertions of charged species is
     * maintaing by charge re-scaling according to 
     *
     * - [Svensson and Woodward, Mol. Phys. 1988, 64:247]
     *   (http://doi.org/ft9bv9)
     *
     * Currently this works **only** for the primitive model of electrolytes, i.e.
     * hard, charged spheres interacting with a Coulomb potential.
     *
     * @note This is a conversion of the Widom routine found in the `bulk.f`
     *       fortran program by Bolhuis/Jonsson/Akesson at Lund University.
     * @author Martin Trulsson and Mikael Lund
     * @date Lund / Prague 2007-2008.
     */
    class WidomScaled : public AnalysisBase {
      private:
        typedef std::vector<double> Tvec;
        string _info();     //!< Get results
        p_vec g;            //!< list of test particles
        Tvec chel;          //!< electrostatic
        Tvec chhc;          //!< hard collision
        Tvec chex;          //!< excess
        Tvec chexw;         //!< excess
        Tvec chtot;         //!< total
        vector<Tvec> ewden; //!< charging denominator
        vector<Tvec> ewnom; //!< charging nominator
        vector<Tvec> chint; //!< charging integrand
        Tvec chid;          //!< ideal term
        Tvec expuw;
        vector<int> ihc,irej;
        long long int cnt;  //< count test insertions
        int ghostin;        //< ghost insertions
        void init();
        bool overlap(const particle&, const particle&, const Geometry::Geometrybase&); //!< Test overlap
        double lB;          //!< Bjerrum length [a]
      public:
        WidomScaled(double,int=10); //!< Constructor
        void add(const particle&);  //!< Add test particle type
        void add(const p_vec&);     //!< Add all unique particle types present in vector

        /** @brief Do test insertions and sample excess chemical potential */
        void insert(const p_vec&, Geometry::Geometrybase&);
    };

    /**
     * @brief Samples bilayer structure
     *
     * This was developed for coarse grained membrane models
     * but should be general enough for other uses.
     */
    class BilayerStructure : public AnalysisBase {

      private:

        inline string _info() {
          using namespace textio;
          std::ostringstream o;
          if (cnt>0)
            o << pad(SUB,w,"Lipid order parameter") << S << endl
              << pad(SUB,w,"Area per lipid") << A << " "+sigma+squared << endl;
          return o.str();
        }

        Average<double> S, A;

        void _test(UnitTest &t);

      public:

        inline BilayerStructure() {
          name="Bilayer structure";
          cite="doi:10/chqzjk";
        }

        template<class Tcuboid, class Tpvec, class Tgroup>
          void sample(Tcuboid &geo, Tpvec &p, Tgroup &lipids) {
            if (run()) {
              cnt++;
              S+=orderParameter(geo,p,lipids);
              A+=areaPerLipid(geo,p,lipids);
            }
          }

        /**
         * @brief Sample lipid order parameter
         *
         * @f[
         * S = \frac{1}{2} \left ( 3 (\mathbf{an})^2 -1 \right )
         * @\]
         *
         * where `a` is the unit vector between the tail and the head group,
         * `n` is the normal to the bilayer plane.
         */
        template<class Tcuboid, class Tpvec, class Tgroup>
          static double
          orderParameter(Tcuboid &geo, Tpvec &p, Tgroup &lipids, Point n=Point(0,0,1)) {
            Average<double> S;
            for (int i=0; i<lipids.numMolecules(); i++) {
              Group g;
              lipids.getMolecule(i,g); // i'th lipid
              Point a = geo.vdist( p[g.front()], p[g.back()]).normalized();
              S += 0.5 * ( 3 * pow(a.dot(n),2) - 1 );
            }
            return S.avg();
          }

        /**
         * @brief Sample area per lipid (normalized by sigma)
         */
        template<class Tcuboid, class Tpvec>
          static double
          areaPerLipid(Tcuboid &geo, Tpvec &p, Group &lipids) {
            return geo.len.x() * geo.len.y() / lipids.numMolecules() * 2
              / pow(2*p[ lipids.front() ].radius,2);
          }
    };

    /**
     * @brief Returns the dielectric constant outside the cutoff limit.
     *
     *        Only hold when using PBC and \f$\epsilon_{sur} = \epsilon\f$,
     *        [Neumann, M. (1983) Mol. Phys., 50, 841-858].
     *
     * @param pot The potential including geometry
     * @param spc The space including the particles
     * @param cutoff The cutoff of the reaction field
     */
    class getDielConst {
      private:
        Average<double> M;
        double volume;
        double convert;
        double cutoff;
      public:
        inline getDielConst(double cutoff_in) {
          cutoff = cutoff_in;
          convert = (3.33564*3.33564*(1e-30)/(0.20819434*0.20819434)); // Constant to convert to SI-units, including the cancelation of volume 10^-30
          volume = 4*pc::pi*pow(cutoff,3)/3;
          convert = convert*pc::pi/volume;
        }

        template<class Tpvec, class Tgeometry>
          void sample(const Tpvec &p, Tgeometry &geo) {
            Point origin(0,0,0), mu(0,0,0);
            for (auto &i : p)
              if (geo.sqdist(i,origin)<cutoff*cutoff)
                mu += i.mu*i.muscalar;
            M += mu.squaredNorm();
          }

        inline string info() {
          std::ostringstream o;
          if (M.cnt>0) {
            double Q = 0.25 + M.avg()*convert/pc::kT();
            o << "Eps: " << Q + std::sqrt(Q*Q+0.5) << "\n";
            //o << "<M>: " << M.avg() << ", convert/kT " << convert/pc::kT() << "\n";
          }
          return o.str();
        }
    };
    /*
     * Perhaps make this a template, taking T=double as parameter?
     *
       class checkWhiteNoise {
       private:
       std::vector<double> noise;
       int le;
       double significance;
       double lag;
       double mu;
       double sigma2;
       public:
       inline checkWhiteNoise(std::vector<double> noise_in,double significance_in, double lag_in) {
       noise = noise_in;
       significance = significance_in;
       lag = lag_in;
       le = noise.size();
       getMu();
       getVariance();
       }

       bool check(int h) {
       double Q = 0.0;
       for(int k = 0;k < h; k++) {
       Q += noise[k]*noise[k+lag]/(le-k);
       }
       Q = le*(le+2)*Q;
       double chi2 = getChi2(1-significance,h);
       if(Q > chi2) {
       return false;
       } else {
       return true;
       }
       }

       void getMu() {
       mu = 0;
       for(int k = 0;k < le; k++) {
       mu += noise[k];
       }
       mu /= le;
       }

       void getVariance() {
       sigma2 = 0;
       for(int k = 0;k < le; k++) {
       sigma2 += noise[k]*noise[k];
       }
       sigma2 -= mu*mu;
       }

       double getChi2(double x, int k) {
       if(x < 0) return 0.0;
       return (1-(incgamma(x,k)/(Gamma(x))));
       }

       double incgamma (double x, double a){
       double sum = 0;
       double term = 1.0/a;
       int n = 1;
       while (term != 0){
       sum = sum + term;
       term = term*(x/(a+n));
       n++;
       }
       return pow(x,a)*exp(-1*x)*sum;
       }

       double Gamma(double x) {
       if(std::abs(x-(int)x) < 1e-6 && (int)x > 1) {
       return (int)x*Gamma(((int)x)-1);
       } else if(std::abs(x-(int)x) < 1e-6 && (int)x == 1) {
       return 1;
}

if(x <= 0) { 
  return 0.0; 
} else if(x <= 0.001) {
  double constant = 0.577215664901532860606512090; // Euler's gamma constant
  return 1.0/(x*(1.0 + constant*x));
} else if(x <= 12) {
  double y = x;
  int n = 0;
  bool arg_was_less_than_one = (y < 1.0);
  if (arg_was_less_than_one) {
    y += 1.0;
  } else {
    n = static_cast<int> (floor(y)) - 1;  // will use n later
    y -= n;
  }
  static const double p[] =
  {
    -1.71618513886549492533811E+0,
    2.47656508055759199108314E+1,
    -3.79804256470945635097577E+2,
    6.29331155312818442661052E+2,
    8.66966202790413211295064E+2,
    -3.14512729688483675254357E+4,
    -3.61444134186911729807069E+4,
    6.64561438202405440627855E+4};
  static const double q[] =
  {
    -3.08402300119738975254353E+1,
    3.15350626979604161529144E+2,
    -1.01515636749021914166146E+3,
    -3.10777167157231109440444E+3,
    2.25381184209801510330112E+4,
    4.75584627752788110767815E+3,
    -1.34659959864969306392456E+5,
    -1.15132259675553483497211E+5};
  double num = 0.0;
  double den = 1.0;
  int i;
  double z = y - 1;
  for (i = 0; i < 8; i++) {
    num = (num + p[i])*z;
    den = den*z + q[i];
  }
  double result = num/den + 1.0;
  if (arg_was_less_than_one) {
    result /= (y-1.0);
  } else {
    for (i = 0; i < n; i++)
      result *= y++;
  }
  return result;
} else if (x > 171.624)
return pc::infty;
}
};*/
}//namespace
}//namespace
#endif<|MERGE_RESOLUTION|>--- conflicted
+++ resolved
@@ -311,81 +311,26 @@
      * \date Lund 2011
      */
     template<typename Tx=float, typename Ty=unsigned long long int>
-<<<<<<< HEAD
-    class RadialDistribution : public Table2D<Tx,Ty> {
-    private:
-      
-      typedef Table2D<Tx,Ty> Ttable;
-      virtual double volume(Tx x) {
-        return 4./3.*pc::pi*( pow(x+0.5*this->dx,3) - pow(x-0.5*this->dx,3) );
-      }
-      
-      double get(Tx x) {
-        assert( volume(x)>0 );
-        assert( this->count()>0 );
-        
-        if (bulkconc.cnt==0) bulkconc+=1;
-        
-        return ((double)this->operator()(x)*Npart.avg()) / (volume(x) *(double)this->count() * bulkconc.avg())
-        ;
-        
-      }
-      Average<double> bulkconc; //!< Average bulk concentration
-      Average<double> Npart;
-    public:
-      Tx maxdist; //!< Pairs with distances above this value will be skipped (default: infinity)
-      
-      /*!
-       * \param res Resolution of X axis
-       */
-      RadialDistribution(Tx res=0.2) : Ttable(res,Ttable::HISTOGRAM) {
-        this->name="Radial Distribution Function";
-        
-        maxdist=pc::infty;
-        static_assert( std::is_integral<Ty>::value, "Histogram must be of integral type");
-        static_assert( std::is_unsigned<Ty>::value, "Histogram must be unsigned");
-      }
-      /*!
-       * \brief Sample radial distibution of two atom types
-       * \param spc Simulation space
-       * \param g Group to search
-       * \param ida Atom id of first particle
-       * \param idb Atom id of second particle
-       */
-      void sample(Space &spc, Group &g, short ida, short idb) {
-        
-        for (auto i=g.begin(); i!=g.end()-1; i++)
-          for (auto j=i+1; j!=g.end(); j++)
-            if ( (spc.p[*i].id==ida && spc.p[*j].id==idb) || (spc.p[*i].id==idb && spc.p[*j].id==ida) ) {
-              Tx r=spc.geo->dist(spc.p[*i], spc.p[*j]);
-              if (r<=maxdist)
-                this->operator() (r)++;
-            }
-        double bulk=0;
-	      for (auto i : g){
-          if (spc.p[i].id==ida || spc.p[i].id==idb){
-            bulk++;
-          }
-	      }
-	      Npart+=bulk;
-	      bulkconc += bulk / spc.geo->getVolume();
-      }
-    };
-=======
       class RadialDistribution : public Table2D<Tx,Ty> {
         private:
           typedef Table2D<Tx,Ty> Ttable;
           virtual double volume(Tx x) {
-            return 4./3.*pc::pi*( pow(x+0.5*this->dx,3) - pow(x-0.5*this->dx,3) );
-          }
+            return 4./3.*pc::pi*( pow(x+0.5*this->dx,3)
+                - pow(x-0.5*this->dx,3) );
+          }
+
           double get(Tx x) {
             assert( volume(x)>0 );
             assert( this->count()>0 );
+
             if (bulkconc.cnt==0) bulkconc+=1;
-            return (double)this->operator()(x) / volume(x) / (double)this->count() / bulkconc.avg()
-              * this->map.size() * this->dx;
+
+            return ((double)this->operator()(x)*Npart.avg()) / (volume(x) *(double)this->count() * bulkconc.avg())
+              ;
+
           }
           Average<double> bulkconc; //!< Average bulk concentration
+          Average<double> Npart;
         public:
           Tx maxdist; //!< Pairs with distances above this value will be skipped (default: infinity)
 
@@ -394,35 +339,37 @@
            */
           RadialDistribution(Tx res=0.2) : Ttable(res,Ttable::HISTOGRAM) {
             this->name="Radial Distribution Function";
+
             maxdist=pc::infty;
-            static_assert( std::is_integral<Ty>::value, "Histogram must be of integral type");
-            static_assert( std::is_unsigned<Ty>::value, "Histogram must be unsigned");
-          }
-
-          /**
-           * @brief Sample radial distibution of two atom types
-           * @param spc Simulation space
-           * @param g Group to search
-           * @param ida Atom id of first particle
-           * @param idb Atom id of second particle
+            static_assert( std::is_integral<Ty>::value,
+                "Histogram must be of integral type");
+            static_assert( std::is_unsigned<Ty>::value,
+                "Histogram must be unsigned");
+          }
+          /*!
+           * \brief Sample radial distibution of two atom types
+           * \param spc Simulation space
+           * \param g Group to search
+           * \param ida Atom id of first particle
+           * \param idb Atom id of second particle
            */
-          template<class Tspace, class Tgroup>
-            void sample(Tspace &spc, Tgroup &g, short ida, short idb) {
+          template<class Tspace>
+            void sample(Tspace &spc, Group &g, short ida, short idb) {
               for (auto i=g.begin(); i!=g.end()-1; i++)
                 for (auto j=i+1; j!=g.end(); j++)
                   if ( (spc.p[*i].id==ida && spc.p[*j].id==idb) || (spc.p[*i].id==idb && spc.p[*j].id==ida) ) {
                     Tx r=spc.geo.dist(spc.p[*i], spc.p[*j]);
                     if (r<=maxdist)
-                      this->operator() (r)++; 
+                      this->operator() (r)++;
                   }
               double bulk=0;
               for (auto i : g)
                 if (spc.p[i].id==ida || spc.p[i].id==idb)
                   bulk++;
+              Npart+=bulk;
               bulkconc += bulk / spc.geo.getVolume();
             }
       };
->>>>>>> 222895f3
 
     template<typename Tx=double, typename Ty=unsigned long>
       class LineDistribution : public RadialDistribution<Tx,Ty> {
@@ -1012,76 +959,76 @@
     /*
      * Perhaps make this a template, taking T=double as parameter?
      *
-       class checkWhiteNoise {
-       private:
-       std::vector<double> noise;
-       int le;
-       double significance;
-       double lag;
-       double mu;
-       double sigma2;
-       public:
-       inline checkWhiteNoise(std::vector<double> noise_in,double significance_in, double lag_in) {
-       noise = noise_in;
-       significance = significance_in;
-       lag = lag_in;
-       le = noise.size();
-       getMu();
-       getVariance();
-       }
-
-       bool check(int h) {
-       double Q = 0.0;
-       for(int k = 0;k < h; k++) {
-       Q += noise[k]*noise[k+lag]/(le-k);
-       }
-       Q = le*(le+2)*Q;
-       double chi2 = getChi2(1-significance,h);
-       if(Q > chi2) {
-       return false;
-       } else {
-       return true;
-       }
-       }
-
-       void getMu() {
-       mu = 0;
-       for(int k = 0;k < le; k++) {
-       mu += noise[k];
-       }
-       mu /= le;
-       }
-
-       void getVariance() {
-       sigma2 = 0;
-       for(int k = 0;k < le; k++) {
-       sigma2 += noise[k]*noise[k];
-       }
-       sigma2 -= mu*mu;
-       }
-
-       double getChi2(double x, int k) {
-       if(x < 0) return 0.0;
-       return (1-(incgamma(x,k)/(Gamma(x))));
-       }
-
-       double incgamma (double x, double a){
-       double sum = 0;
-       double term = 1.0/a;
-       int n = 1;
-       while (term != 0){
-       sum = sum + term;
-       term = term*(x/(a+n));
-       n++;
-       }
-       return pow(x,a)*exp(-1*x)*sum;
-       }
-
-       double Gamma(double x) {
-       if(std::abs(x-(int)x) < 1e-6 && (int)x > 1) {
-       return (int)x*Gamma(((int)x)-1);
-       } else if(std::abs(x-(int)x) < 1e-6 && (int)x == 1) {
-       return 1;
+     class checkWhiteNoise {
+     private:
+     std::vector<double> noise;
+     int le;
+     double significance;
+     double lag;
+     double mu;
+     double sigma2;
+     public:
+     inline checkWhiteNoise(std::vector<double> noise_in,double significance_in, double lag_in) {
+     noise = noise_in;
+     significance = significance_in;
+     lag = lag_in;
+     le = noise.size();
+     getMu();
+     getVariance();
+     }
+
+     bool check(int h) {
+     double Q = 0.0;
+     for(int k = 0;k < h; k++) {
+     Q += noise[k]*noise[k+lag]/(le-k);
+     }
+     Q = le*(le+2)*Q;
+     double chi2 = getChi2(1-significance,h);
+     if(Q > chi2) {
+     return false;
+     } else {
+     return true;
+     }
+     }
+
+     void getMu() {
+     mu = 0;
+     for(int k = 0;k < le; k++) {
+     mu += noise[k];
+     }
+     mu /= le;
+     }
+
+     void getVariance() {
+     sigma2 = 0;
+     for(int k = 0;k < le; k++) {
+     sigma2 += noise[k]*noise[k];
+     }
+     sigma2 -= mu*mu;
+     }
+
+     double getChi2(double x, int k) {
+     if(x < 0) return 0.0;
+     return (1-(incgamma(x,k)/(Gamma(x))));
+     }
+
+     double incgamma (double x, double a){
+     double sum = 0;
+     double term = 1.0/a;
+     int n = 1;
+     while (term != 0){
+     sum = sum + term;
+     term = term*(x/(a+n));
+     n++;
+     }
+     return pow(x,a)*exp(-1*x)*sum;
+     }
+
+     double Gamma(double x) {
+     if(std::abs(x-(int)x) < 1e-6 && (int)x > 1) {
+     return (int)x*Gamma(((int)x)-1);
+} else if(std::abs(x-(int)x) < 1e-6 && (int)x == 1) {
+  return 1;
 }
 
 if(x <= 0) { 
