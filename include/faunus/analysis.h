#ifndef FAUNUS_ANALYSIS_H
#define FAUNUS_ANALYSIS_H

#include <faunus/common.h>
#include <faunus/average.h>
#include <faunus/physconst.h>
#include <faunus/group.h>
#include <faunus/space.h>
#include <faunus/point.h>
#include <faunus/textio.h>
#include <faunus/energy.h>
#include <faunus/scatter.h>
#include <Eigen/Core>
#include <chrono>
#include <thread>
#include <functional>

namespace Faunus
{

    /**
     * @brief Namespace for analysis routines
     *
     * Most end-users will be interested in jumping
     * directly to `Analysis::CombinedAnalysis` which
     * aggregates most analysis methods below and lets
     * them be controlled by JSON input.
     */
    namespace Analysis
    {

        /**
         * @brief Base class for analysis routines.
         *
         * This is the base class for analysis routines.
         * Derived classes should implement:
         *
         * - a descriptive name
         * - `_info()`
         * - `_sample()`
         *
         * It is recommended that derived classes also implement:
         *
         * - the `cite` string to provide external information
         * - `_test()` for unit testing
         *
         * The `sample()` wrapper function takes care of timing the analysis
         * as well as sample the number of sample points at a given interval
         * specified with the JSON keyword `nstep`.
         *
         * @todo Make `_sample()` pure virtual
         */
        class AnalysisBase
        {
            private:
                virtual string _info();  //!< info all classes must provide
                virtual Tmjson _json();   //!< result of analysis as json object
                virtual void _test( UnitTest & );

                int stepcnt;          //!< counter between sampling points

            protected:
                TimeRelativeOfTotal <std::chrono::microseconds> timer;
                char w;               //!< width of info
                int steps;            //!< Sample interval (do not modify)
                unsigned long int cnt;//!< number of samples - increased for every run()==true.
                string name;          //!< descriptive name
                string cite;          //!< reference, url, doi etc. describing the analysis
                virtual void _sample();
            public:
                AnalysisBase();
                AnalysisBase( Tmjson&, string=string() ); //!< Construct from JSON
                virtual ~AnalysisBase();
                string info();       //!< Print info and results
                void test( UnitTest & );//!< Perform unit test
                void sample();       //!< Sample event.
                Tmjson json();       //!< Get info and results as json object
        };

        /**
         * @brief Pressure analysis using the virial theorem
         *
         * This calculates the excess pressure tensor defined as
         * @f[
         * \mathcal{P} = \frac{1}{3V}\left <
         * \sum_{i}^{N-1} \sum_{j=i+1}^N \mathbf{r}_{ij} \otimes \mathbf{f}_{ij}
         * \right >_{NVT}
         * @f]
         * where @f$r@f$ and @f$f@f$ are the distance and force, @f$V@f$ the system volume,
         * and the excess pressure scalar is the trace of @f$\mathcal{P}@f$.
         * The trivial kinetic contribution is currently not included.
         *
         * Upon construction the JSON entry is searched
         * for the following keywords:
         *
         * Keyword   |  Description
         * :-------- | :-------------------------------------------
         * nstep     | Sample every steps time `sample()` is called
         * dim       | Dimensions (default: 3)
         * area      | Area if dim=2 (default: 0)
         *
         * References:
         *
         * - <http://dx.doi.org/10/ffwrhd>
         * - <http://dx.doi.org/10/fspzcx>
         *
         * @todo At the moment this analysis is limited to "soft" systems only,
         * i.e. for non-rigid systems with continuous potentials.
         */
        template<typename Tspace>
            class VirialPressure : public AnalysisBase
        {
            private:

                Tspace *spc;
                Energy::Energybase <Tspace> *pot;
                int dim;             // dimensions (default: 3)

                typedef Eigen::Matrix3d Ttensor;
                Ttensor T;           // excess pressure tensor
                Average<double> Pid; // ideal pressure

                /** @brief Ignore internal pressure in molecular groups (default: false) */
                bool noMolecularPressure;

                inline string _info() override
                {
                    using namespace Faunus::textio;
                    std::ostringstream o;
                    if ( cnt > 0 )
                    {
                        vector<double> P(3);
                        vector<string> id = {"Ideal", "Excess", "Total"};

                        P[0] = Pid.avg();       // ideal
                        P[1] = (T / cnt).trace(); // excess
                        P[2] = P[0] + P[1];     // total

                        char l = 15;
                        o << "\n  " << std::right
                            << setw(l + l) << "kT/" + angstrom + cubed
                            << setw(l) << "mM" << setw(l) << "Pa" << setw(l) << "atm" << "\n";
                        for ( int i = 0; i < 3; i++ )
                            o << std::left << setw(l) << "  " + id[i] << std::right
                                << setw(l) << P[i]
                                << setw(l) << P[i] / 1.0_mM
                                << setw(l) << P[i] / 1.0_Pa
                                << setw(l) << P[i] / 1.0_atm << "\n";
                        o << "\n  Osmotic coefficient = " << 1 + P[1] / P[0] << "\n"
                            << "  Excess pressure tensor (mM):\n\n" << T / cnt / 1.0_mM << endl;
                    }
                    return o.str();
                }

                inline void _test( UnitTest &test ) override
                {
                    test("virial_pressure_mM", (T / cnt).trace() / 1.0_mM, 0.2);
                }

                template<class Tpvec, class Tgeo, class Tpot>
                    Ttensor g_internal( const Tpvec &p, Tgeo &geo, Tpot &pot, Group &g )
                    {
                        Ttensor t;
                        t.setZero();
                        for ( auto i = g.front(); i < g.back(); i++ )
                            for ( auto j = i + 1; j <= g.back(); j++ )
                            {
                                auto rij = geo.vdist(p[i], p[j]);
                                auto fij = pot.f_p2p(p[i], p[j]);
                                t += rij * fij.transpose();
                            }
                        return t;
                    }

                template<class Tpvec, class Tgeo, class Tpot>
                    Ttensor g2g( const Tpvec &p, Tgeo &geo, Tpot &pot, Group &g1, Group &g2 )
                    {
                        assert(&g1 != &g2);
                        Ttensor t;
                        t.setZero();
                        for ( auto i : g1 )
                            for ( auto j : g2 )
                            {
                                auto rij = geo.vdist(p[i], p[j]);
                                auto fij = pot.f_p2p(p[i], p[j]);
                                t += rij * fij.transpose();
                            }
                        return t;
                    }

                inline void _sample() override
                {
                    Ttensor t;
                    t.setZero();

                    int N = spc->p.size();
                    double V = spc->geo.getVolume( dim );

                    // loop over groups internally
                    for ( auto g : spc->groupList())
                    {
                        if ( noMolecularPressure )
                            if ( g->isMolecular())
                            {
                                N = N - g->size() + 1;
                                continue;
                            }
                        t += g_internal(spc->p, spc->geo, *pot, *g);
                    }

                    // loop group-to-group
                    auto beg = spc->groupList().begin();
                    auto end = spc->groupList().end();
                    for ( auto gi = beg; gi != end; ++gi )
                        for ( auto gj = gi; ++gj != end; )
                            t += g2g(spc->p, spc->geo, *pot, *(*gi), *(*gj));

                    // add to grand avarage
                    T += t / (dim * V);
                    Pid += N / V;
                }

            public:
                template<class Tpotential>
                    VirialPressure( Tmjson &j, Tpotential &pot, Tspace &spc ) : spc(&spc), pot(&pot), AnalysisBase(j)
                {
                    dim = j.value("dim", 3);
                    noMolecularPressure = j.value("noMolecularPressure", false);
                    name = "Virial Pressure";
                    T.setZero();
                }
        };

        /**
         * @brief Analysis of polymer shape - radius of gyration, shape factor etc.
         * @date November, 2011
         *
         * This will analyse polymer groups and calculate Rg, Re and the shape factor. If
         * sample() is called with different groups these will be distinguished by their
         * *name* and sampled individually.
         * Upon construction the following JSON keywords are read from section
         * analysis/polymershape:
         *
         * Keyword   | Description
         * :-------- | :------------------
         * `nstep`   | Interval with which to sample (default: 1)
         * `mollist` | List of molecule name to sample
         */
        template<class Tspace>
            class PolymerShape : public AnalysisBase
        {
            private:
                std::map<string, Average < double> > Rg2, Rg, Re2, Rs, Rs2, Rg2x, Rg2y,
                    Rg2z;
                Tspace *spc;

                vector<int> molid; // molecule id's to analyse

                string _info() override
                {
                    char w = 10;
                    using namespace textio;
                    std::ostringstream o;
                    if ( !Rg2.empty())
                    {
                        o << endl << indent(SUBSUB) << std::left << setw(w) << "Group"
                            << setw(w + 5) << bracket("Rg" + squared)
                            << setw(w + 12) << bracket("Rg" + squared) + "-" + bracket("Rg") + squared
                            << setw(w + 5) << rootof + bracket("Rg" + squared)
                            << setw(w + 7) << rootof + bracket("Rgx" + squared)
                            << setw(w + 7) << rootof + bracket("Rgy" + squared)
                            << setw(w + 7) << rootof + bracket("Rgz" + squared)
                            << setw(w + 7) << rootof + bracket("Re" + squared)
                            << bracket("Re" + squared) + "/" + bracket("Rg" + squared) << endl;
                        for ( auto &m : Rg2 )
                            o << indent(SUBSUB) << std::left << setw(w) << m.first
                                << std::setprecision(4)
                                << setw(w) << m.second.avg()
                                << setw(w + 2) << m.second.avg() - pow(Rg[m.first].avg(), 2)
                                << setw(w - 2) << sqrt(m.second.avg())
                                << setw(w) << sqrt(Rg2x[m.first].avg())
                                << setw(w) << sqrt(Rg2y[m.first].avg())
                                << setw(w) << sqrt(Rg2z[m.first].avg())
                                << setw(w) << sqrt(Re2[m.first].avg())
                                << Re2[m.first].avg() / Rg2[m.first].avg() << endl;
                    }
                    return o.str();
                }

                void _test( UnitTest &t ) override
                {
                    for ( auto &m : Rg2 )
                        t("PolymerShape_Rg" + m.first, Rg[m.first].avg());
                }

                double gyrationRadiusSquared( const Group &pol, const Tspace &spc )
                {
                    assert(spc.geo.dist(pol.cm, pol.massCenter(spc)) < 1e-9
                            && "Mass center must be in sync.");
                    Point rg2 = vectorgyrationRadiusSquared(pol, spc);
                    return rg2.x() + rg2.y() + rg2.z();
                }

                Point vectorEnd2end( const Group &pol, const Tspace &spc )
                {
                    return spc.geo.vdist(spc.p[pol.front()], spc.p[pol.back()]);
                }

                void _sample() override
                {
                    if ( molid.empty()) // don't increase global counter if
                        cnt = 0;           // there are no molecules
                    for ( auto id : molid )
                        for ( auto pol : spc->findMolecules(id))
                        {
                            Point r2 = vectorgyrationRadiusSquared(*pol, *spc);
                            double rg2 = r2.x() + r2.y() + r2.z();
                            double re2 = spc->geo.sqdist(spc->p[pol->front()], spc->p[pol->back()]);
                            Rg2[pol->name] += rg2;
                            Rg2x[pol->name] += r2.x();
                            Rg2y[pol->name] += r2.y();
                            Rg2z[pol->name] += r2.z();
                            Rg[pol->name] += sqrt(r2.x() + r2.y() + r2.z());
                            Re2[pol->name] += re2; //end-2-end squared
                            double rs = Re2[pol->name].avg() / Rg2[pol->name].avg(); // fluctuations in shape factor
                            Rs[pol->name] += rs;
                            Rs2[pol->name] += rs * rs;
                            //Point re = vectorEnd2end(pol,spc);
                            //Re2[pol.name] += pow(re.len(), 2);
                        }
                }

            public:

                PolymerShape() { name = "Polymer Shape"; }

                PolymerShape( Tmjson &j, Tspace &spc ) : AnalysisBase(j), spc(&spc)
            {
                name = "Polymer Shape";
                auto m = j.at("mollist");
                for ( auto &i : m )
                {   // loop over molecule names
                    string molname = i.get<string>();
                    auto it = spc.molList().find(molname);
                    if ( it != spc.molList().end())
                        molid.push_back(it->id);
                    else
                        throw std::runtime_error(name + ": molecule not found");
                }
            }

                Point vectorgyrationRadiusSquared( const Group &pol, const Tspace &spc ) const
                {
                    assert(spc.geo.dist(pol.cm, pol.massCenter(spc)) < 1e-9
                            && "Mass center must be in sync.");
                    double sum = 0;
                    Point t, r2(0, 0, 0);
                    for ( auto i : pol )
                    {
                        t = spc.p[i] - pol.cm;                     // vector to center of mass
                        spc.geo.boundary(t);                     // periodic boundary (if any)
                        r2.x() += spc.p[i].mw * t.x() * t.x();
                        r2.y() += spc.p[i].mw * t.y() * t.y();
                        r2.z() += spc.p[i].mw * t.z() * t.z();
                        sum += spc.p[i].mw;                      // total mass
                    }
                    assert(sum > 0 && "Zero molecular weight not allowed.");
                    return r2 * (1. / sum);
                }
        };

        /**
         * @brief Analyse charge multipoles and their fluctuations of groups
         *
         * This analysis class will analyse selected groups and calculate
         * their net-charge, dipole moment as well as their variances.
         * It is possible to exclude certain atom types by added their
         * names to an exclusionlist. Several groups may be analysed -
         * the `sample()` function will automatically identify different
         * groups via their names.
         * The dipole moment is calculated with respect to the mass center.
         *
         * Parameters are specified in `["analysis"]["chargemultipole"]:
         *
         * Key        | Description
         * :--------- | :--------------------------------
         * `nstep`    | Sample at every n'th microstep
         * `mollist`  | Array of molecule names to be analysed
         *
         * @author Anil Kurut
         * @date Lund 2012
         */
        template<typename Tspace>
            class ChargeMultipole : public AnalysisBase
        {
            private:
                Tspace *spc;
                vector<int> molid; // molid to analyse
                std::map<string, Average<double> > Z, Z2, mu, mu2, quad;

                /** @brief Determines particle should be excluded from analysis */
                template<class Tparticle>
                    bool excluded( const Tparticle &p )
                    {
                        if ( exclusionlist.count(atom[p.id].name) == 0 )
                            return false;
                        return true;
                    }

                /** @brief Sample properties of Group (identified by group name) */
                void __sample( const Group &g )
                {
                    assert(!g.name.empty() && "All Groups should have a name!");
                    if ( spc->molecule[g.molId].isMolecular())
                    {
                        double z = netCharge(spc->p, g);
                        Point dip = Geometry::dipoleMoment(*spc, g);
                        auto Q = Geometry::quadrupoleMoment(spc->p, spc->geo, g);
   
                        Z[g.name] += z;
                        Z2[g.name] += z * z;
                        mu[g.name] += dip.norm();
                        mu2[g.name] += dip.norm() * dip.norm();
                        quad[g.name] += Q.determinant();
                    }
                }

                /* @brief Sample properties of Group (identified by group name) */
                void _sample() override
                {
                    for ( auto id : molid ) // loop over molecule id's
                        for ( auto g : spc->findMolecules(id)) // loop over molecules of that id
                            __sample(*g);
                }

                string _info() override
                {
                    using namespace textio;
                    char k = 13;
                    std::ostringstream o;
                    if ( !exclusionlist.empty())
                    {
                        o << pad(SUB, w, "Exclusion list");
                        for ( auto i : exclusionlist )
                            o << i << " ";
                    }
                    o << endl << indent(SUB) << std::left << setw(w) << "Macromolecule  "
                        << setw(k + 4) << bracket("Z")
                        << setw(k + 11) << bracket("Z" + squared) + "-" + bracket("Z") + squared
                        << setw(k + 5) << bracket(textio::mu)
                        << setw(k + 13) << bracket(textio::mu + squared) + "-" + bracket(textio::mu) + squared
                        << setw(k + 5) << bracket("|Quad|")
                        << endl;
                    for ( auto &m : Z )
                        o << indent(SUB) << std::left << setw(w) << m.first << setw(k) << m.second.avg()
                            << setw(k + 1) << Z2[m.first].avg() - pow(m.second.avg(), 2)
                            << setw(k) << mu[m.first].avg()
                            << setw(k) << mu2[m.first].avg() - pow(mu[m.first].avg(), 2)
                            << setw(k) << quad[m.first].avg()
                            << endl;
                    return o.str();
                }

                Tmjson _json() override
                {
                    Tmjson j;
                    auto &_j = j[name]["mollist"];
                    for ( auto &m : Z )
                    {
                        _j[m.first]["Z"] = m.second.avg();
                        _j[m.first]["Z2"] = Z2[m.first].avg();
                        _j[m.first]["mu"] = mu[m.first].avg();
                        _j[m.first]["mu2"] = mu2[m.first].avg();
                        _j[m.first]["quad"] = quad[m.first].avg();
                    }
                    return j;
                }

            public:
                ChargeMultipole( Tmjson &j, Tspace &spc ) : AnalysisBase(j), spc(&spc)
            {
                name = "Charge Multipole";
                auto m = j["mollist"];
                for ( auto &i : m )
                {   // loop over molecule names
                    string molname = i.get<string>();
                    auto it = spc.molList().find(molname);
                    if ( it != spc.molList().end())
                        molid.push_back(it->id);
                    else
                        throw std::runtime_error(name+": molecule not found");
                }
            }

                std::set<string> exclusionlist; //!< Atom names listed here will be excluded from the analysis.
        };

        /**
         * @brief Multipolar decomposition between groups as a function of separation
         *
         * This will analyse the electrostatic energy between two groups as
         * a function of their mass center separation. Sampling consists of
         * the following:
         *
         * 1. The exact electrostatic energy is calculated by explicitly summing
         *    Coulomb interactions between charged particles
         * 2. Each group -- assumed to be a molecule -- is translated into a
         *    multipole (monopole, dipole, quadrupole)
         * 3. Multipolar interaction energies are calculated, summed, and tabulated
         *    together with the exact electrostatic interaction energy. Ideally
         *    (infinite number of terms) the multipoles should capture full
         *    electrostatics
         *
         * The points 1-3 above will be done as a function of group-to-group
         * mass center separation @f$R@f$ and moments
         * on molecule @f$a@f$ and @f$b@f$ with charges @f$q_i@f$ in position @f$\boldsymbol{r}_i@f$
         * with respect to the mass center are calculated according to:
         *
         * \f{eqnarray*}{
         *     q_{a/b}                & = & \sum_i q_i \\
         *     \boldsymbol{\mu}_{a/b} & = & \sum_i q_i\mathbf{r_i} \\
         *     \boldsymbol{Q}_{a/b}   & = & \frac{1}{2} \sum_i q_i\mathbf{r_i} \mathbf{r_i}^T
         * \f}
         *
         * And, ignoring prefactors, the energy between molecule @f$a@f$ and @f$b@f$ at @f$R@f$ is:
         *
         * \f{eqnarray*}{
         *    u_{ion-ion}  & = & \frac{q_aq_b}{R} \\
         *    u_{ion-dip}  & = & \frac{q_a \boldsymbol{\mu}_b \boldsymbol{R}}{R^3} + ... \\
         *    u_{dip-dip}  & = & \frac{\boldsymbol{\mu_a}\boldsymbol{\mu_b}   }{ R^3  }
         *         - \frac{3 (\boldsymbol{\mu_a} \cdot \boldsymbol{R}) ( \boldsymbol{\mu_b}\cdot\boldsymbol{R})  }{R^5}   \\
         *    u_{ion-quad} & = & \frac{ q_a \boldsymbol{R}^T \boldsymbol{Q}_b \boldsymbol{R} }{R^5}
         *         - \frac{  q_a \mbox{tr}(\boldsymbol{Q}_b) }{R^3} + ... \\
         *    u_{total}    & = & u_{ion-ion} + u_{ion-dip} + u_{dip-dip} + u_{ion-quad}\\
         *    u_{exact}    & = & \sum_i^a\sum_j^b \frac{q_iq_j}{ | \boldsymbol{r_i} - \boldsymbol{r_j}  |    }
         * \f}
         *
         * During simulation, these are thermally averaged over angles, co-solute degrees of
         * freedom etc.
         * Note also that the moments are defined with
         * respect to the *mass* center, not *charge* center. While for most
         * macromolecules there is only a minor difference between the two,
         * the latter is more appropriate and is planned for a future update.
         * A simply way to mimic this is to assign zero mass to all neutral
         * atoms in the molecule.
         *
         * The constructor takes the following JSON keywords:
         *
         * Keyword   | Description
         * :-------- | :---------------------------------------------
         * `dr`      | Distance resolution in angstrom (default: 0.2)
         * `groups`  | Exactly two group names (array)
         * `file`    | Output filename (default: multipole.dat)
         *
         * @date Malmo 2014
         * @todo Add option to use charge center instead of mass center
         */
        template<class Tspace, class Tcoulomb=Potential::Coulomb>
            class MultipoleDistribution : public AnalysisBase
        {
            private:
                string filename;      // output file name
                int id1, id2;         // pair of molecular id's to analyse
                double dr;            // distance resolution

                Tcoulomb coulomb;     // coulomb potential
                Tspace &spc;

                string _info() override
                {
                    return string();
                }

                struct data
                {
                    double tot, ii, id, iq, dd, mucorr;
                    unsigned long int cnt;

                    data() : cnt(0) {}
                };

                std::map<int, data> m; // slow, but OK for infrequent sampling

                // convert group to multipolar particle
                template<class Tgroup>
                    DipoleParticle toMultipole( const Tspace &spc, const Tgroup &g ) const
                    {
                        DipoleParticle m;
                        m = g.cm;
                        m.charge = netCharge(spc.p, g);            // monopole
                        m.mu() = Geometry::dipoleMoment(spc, g); // dipole
                        m.muscalar() = m.mu().norm();
                        if ( m.muscalar() > 1e-8 )
                            m.mu() = m.mu() / m.muscalar();
                        m.theta() = Geometry::quadrupoleMoment(spc.p, spc.geo, g); // quadrupole
                        return m;
                    }

                double g2g( Tspace &spc, const Group &g1, const Group &g2 )
                {
                    double u = 0;
                    for ( auto i : g1 )
                        for ( auto j : g2 ) {
                            double r2 = spc.geo.sqdist( spc.p[i], spc.p[j] );
                            u += coulomb(spc.p[i], spc.p[j], r2);
                        }
                    return u;
                }

                /**
                 * @brief Sample multipole energy
                 *
                 * @param spc Simulation space
                 * @param g1  Group with molecule 1
                 * @param g2  Group with molecule 2
                 * @note Group mass-centers (`Group::cm`) must be up-to-date before
                 *       calling this function
                 */
                void sample( Tspace &spc, Group &g1, Group &g2 )
                {
                    // multipoles and cm-cm distance
                    auto a = toMultipole(spc, g1);
                    auto b = toMultipole(spc, g2);
                    auto r = spc.geo.vdist(g1.cm, g2.cm);
                    double r2inv = 1 / r.squaredNorm();
                    double rinv = sqrt(r2inv);

                    // multipolar energy
                    coulomb.setSpace(spc);
                    data d;
                    d.cnt++;
                    d.tot = g2g(spc, g1, g2); // exact el. energy
                    d.ii = a.charge * b.charge * rinv; // ion-ion, etc.
                    d.id = q2mu(a.charge*b.muscalar(),b.mu(),b.charge*a.muscalar(),a.mu(),r);
                    d.dd = mu2mu(a.mu(), b.mu(), a.muscalar() * b.muscalar(), r);
                    d.iq = q2quad(a.charge, b.theta(), b.charge, a.theta(), r);
                    d.mucorr = a.mu().dot(b.mu());

                    // add to grand average
                    int key = to_bin(1 / rinv, dr);
                    auto it = m.find(key);
                    if ( it == m.end())
                        m[key] = d;
                    else
                    {
                        it->second.cnt++;
                        it->second.ii += d.ii;
                        it->second.id += d.id;
                        it->second.iq += d.iq;
                        it->second.dd += d.dd;
                        it->second.tot += d.tot;
                        it->second.mucorr += d.mucorr;
                    }
                }

                /** @brief Save multipole distribution to disk */
                void save( const string &filename ) const
                {
                    if (cnt==0)
                        return;
                    std::ofstream f(textio::prefix + filename.c_str());
                    if ( f )
                    {
                        char w = 12;
                        auto lB = coulomb.bjerrumLength();
                        f.precision(4);
                        f << "# Multipolar energy analysis (kT)\n"
                            << std::left << setw(w) << "# r/AA" << std::right << setw(w) << "exact"
                            << setw(w) << "total" << setw(w) << "ionion" << setw(w) << "iondip"
                            << setw(w) << "dipdip" << setw(w) << "ionquad" << setw(w) << "mucorr\n";
                        for ( auto &i : m )
                            f << std::left
                                << setw(w) << i.first * dr                  // r
                                << std::right
                                << setw(w) << i.second.tot / i.second.cnt   // exact (already in kT)
                                << setw(w) << lB * (i.second.ii + i.second.id + i.second.dd + i.second.iq) / i.second.cnt // total
                                << setw(w) << lB * i.second.ii / i.second.cnt // individual poles...
                                << setw(w) << lB * i.second.id / i.second.cnt
                                << setw(w) << lB * i.second.dd / i.second.cnt
                                << setw(w) << lB * i.second.iq / i.second.cnt
                                << setw(w) << i.second.mucorr / i.second.cnt
                                << "\n";
                    }
                }
                void _sample() override
                {
                    auto v1 = spc.findMolecules(id1);
                    auto v2 = spc.findMolecules(id2);

                    for (auto gi : v1)
                        for (auto gj : v2)
                            if (gi!=gj)
                                sample( spc, *gi, *gj ); 
                }

                //@todo Add distributions
                Tmjson _json() override
                {
                    return {
                        { name,
                            {
                                { "groups", { spc.molecule[id1].name, spc.molecule[id2].name} },
                                { "file", filename },
                                { "dr", dr },
                                { "lB", coulomb.bjerrumLength() }
                            }
                        }
                    };
                }

            public:

                MultipoleDistribution( Tmjson &j, Tspace &s ) : AnalysisBase(j), coulomb(j), spc(s)
            {
                name = "Multipole Distribution";
                dr = j.value("dr", 0.2);
                filename = j.value("file", string("multipole.dat"));
                if (j.count("groups")==1) {
                    vector<string> names = j["groups"];
                    if (names.size()==2) {
                        auto f1 = s.molecule.find( names[0] );
                        auto f2 = s.molecule.find( names[1] );
                        if (f1 != s.molecule.end())
                            if (f2 != s.molecule.end()) {
                                id1 = (*f1).id;
                                id2 = (*f2).id;
                                return;
                            }
                    }
                }
                throw std::runtime_error(name + ": specify exactly two existing group names");
            }

                // @todo Use json output instead
                ~MultipoleDistribution()
                {
                    save(filename);
                }

        };

        /**
         * @brief Widom method for excess chemical potentials
         *
         * This class will use the ghost particle insertion technique
         * to insert a collection of particles which, when summed, should
         * have no net charge. This is used to calculate the mean excess
         * chemical potential and activity coefficient.
         *
         *  Keyword    | Description
         *  ---------- | ---------------------------------------
         *  `ninsert`  | Number of insertions per sampling event (int)
         *  `nstep`    | Sample every n'th step (int)
         *  `particles`| Atom names to simultaneously insert (array)
         */
        template<class Tspace>
            class Widom : public AnalysisBase
        {
            private:
                typedef typename Tspace::ParticleType Tparticle;

                Tspace &spc;
                Energy::Energybase<Tspace> &pot;

                Average<double> expsum; //!< Average of the excess chemical potential
                int ghostin;            //!< Number of insertions per sample event

                string _info() override
                {
                    using namespace Faunus::textio;
                    std::ostringstream o;
                    o << pad(SUB, w, "Number of insertions") << expsum.cnt << endl
                        << pad(SUB, w, "Excess chemical pot.") << muex() << kT << endl
                        << pad(SUB, w, "Mean activity coefficient") << gamma() << endl
                        << pad(SUB, w, "Ghost particles");
                    for ( auto &p : g )
                        o << atom[p.id].name << " ";
                    return o.str() + "\n";
                }

                Tmjson _json() override
                {
                    if ( expsum.cnt>0 )
                        return {
                            { name,
                                {
                                    { "number of insertions", expsum.cnt },
                                    { "ninsert", ghostin },
                                    { "muexcess", muex() },
                                    { "activity coefficient", gamma() }
                                }
                            }
                        };
                    return Tmjson();
                }

                void _test( UnitTest &test ) override
                {
                    test("widom_muex", muex());
                }

                void _sample() override
                {
                    int n = g.size(), cnt=ghostin;
                    if ( n > 0 )
                        while ( cnt-- > 0 )
                        {
                            double du = 0;
                            for ( auto &i : g )
                                spc.geo.randompos(i);     // random ghost positions
                            for ( auto &i : g )
                                du += pot.all2p(spc.p, i);  // energy with all particles in space
                            for ( int i = 0; i < n - 1; i++ )
                                for ( int j = i + 1; j < n; j++ )
                                    du += pot.p2p(g[i], g[j]);// energy between ghost particles
                            expsum += exp(-du);
                        }
                }

            protected:
                std::vector<Tparticle> g; //!< Pool of ghost particles to insert (simultaneously)
            public:
                Widom( Tmjson &j, Energy::Energybase<Tspace> &pot, Tspace &spc ) : spc(spc), pot(pot), AnalysisBase(j)
            {
                name = "Multi Particle Widom Analysis";
                cite = "doi:10/dkv4s6";

                ghostin = j.value("ninsert", 10);

                if (j.count("particles")>0)
                    if (j["particles"].is_array()) {
                        for (auto &name : j["particles"]) {
                            Tparticle a;
                            a = atom[ name.get<string>() ];
                            add(a);
                        }
                        return;
                    }
                throw std::runtime_error(name + ": invalid json input");
            }

                void add( Tparticle &a ) { g.push_back(a); }

                /* @brief Add particle to insert - sum of added particle charges should be zero.*/
                void add( typename Tspace::ParticleVector &p )
                {
                    std::map<short, bool> map; // replace w. `std::set`
                    for ( auto i : p )
                        map[i.id] = true;
                    for ( auto &m : map )
                    {
                        Tparticle a;
                        a = atom[m.first];
                        add(a);
                    }
                }

                /** @brief Sampled mean activity coefficient */
                double gamma() { return exp(muex()); }

                /** @brief Sampled mean excess chemical potential */
                double muex() { return -log(expsum.avg()) / g.size(); }
        };

        /**
         * @brief Single particle hard sphere Widom insertion with charge scaling
         *
         * This will calculate excess chemical potentials for single particles
         * in the primitive model of electrolytes. Use the `add()` functions
         * to add test or *ghost* particles and call `sample()` to perform single
         * particle insertions.
         * Inserted particles are *non-perturbing* and thus removed again after
         * sampling. Electroneutrality for insertions of charged species is
         * maintaing by charge re-scaling according to
         *
         * - [Svensson and Woodward, Mol. Phys. 1988, 64:247]
         *   (http://doi.org/ft9bv9)
         *
         * Currently this works **only** for the primitive model of electrolytes, i.e.
         * hard, charged spheres interacting with a Coulomb potential.
         *
         * JSON input:
         *
         *  Keyword    | Description
         *  ---------- | ---------------------------------------
         *  `lB`       | Bjerrum length (angstrom)
         *  `ninsert`  | Number of intertions per sampling event
         *  `nstep`    | Sample every n'th step
         *
         * @warning Works only for the primitive model
         * @note This is a conversion of the Widom routine found in the `bulk.f`
         *       fortran program by Bolhuis/Jonsson/Akesson at Lund University.
         * @author Martin Trulsson and Mikael Lund
         * @date Lund / Prague 2007-2008.
         */
        template<class Tspace>
            class WidomScaled : public AnalysisBase
        {

            private:

                typedef std::vector<double> Tvec;
                typedef typename Tspace::ParticleType Tparticle;
                typename Tspace::ParticleVector g;//!< list of test particles

                Tspace &spc;

                Tvec chel;          //!< electrostatic
                Tvec chhc;          //!< hard collision
                Tvec chex;          //!< excess
                Tvec chexw;         //!< excess
                Tvec chtot;         //!< total
                vector <Tvec> ewden; //!< charging denominator
                vector <Tvec> ewnom; //!< charging nominator
                vector <Tvec> chint; //!< charging integrand
                Tvec chid;          //!< ideal term
                Tvec expuw;
                vector<int> ihc, irej;
                int ghostin;        //< ghost insertions
                double lB;          //!< Bjerrum length

                void init()
                {
                    int gspec = g.size();
                    chel.resize(gspec);
                    chhc.resize(gspec);
                    chex.resize(gspec);
                    chtot.resize(gspec);
                    ewden.resize(gspec);
                    ewnom.resize(gspec);
                    chint.resize(gspec);
                    expuw.resize(gspec);
                    chexw.resize(gspec);
                    ihc.resize(gspec);
                    irej.resize(gspec);

                    for ( int i = 0; i < gspec; i++ )
                    {
                        chel[i] = 0;
                        chhc[i] = 0;
                        chex[i] = 0;
                        chtot[i] = 0;
                        ihc[i] = 0;
                        ewden[i].resize(11);
                        ewnom[i].resize(11);
                        chint[i].resize(11);
                        for ( int j = 0; j < 11; j++ )
                            ewden[i][j] = ewnom[i][j] = chint[i][j] = 0;
                    }
                }

                template<class Tgeo>
                    bool overlap( const Tparticle &a, const Tparticle &b, const Tgeo &geo )
                    {
                        double s = a.radius + b.radius;
                        return (geo.sqdist(a, b) < s * s) ? true : false;
                    }

                string _info() override
                {
                    using namespace textio;
                    std::ostringstream o;
                    double aint4, aint2, aint1;
                    for ( size_t i = 0; i < g.size(); i++ )
                    {
                        for ( int cint = 0; cint < 11; cint++ )
                        {
                            if ( ewden[i][cint] == 0 )
                                std::cerr << "# WARNING: Widom denominator equals zero" << endl;
                            else
                                chint[i][cint] = ewnom[i][cint] / ewden[i][cint];
                        }
                        aint4 = chint[i][1] + chint[i][3] + chint[i][5] + chint[i][7] + chint[i][9];
                        aint2 = chint[i][2] + chint[i][4] + chint[i][6] + chint[i][8];
                        aint1 = chint[i][0] + chint[i][10];
                        chel[i] = 1. / 30. * (aint1 + 2 * aint2 + 4 * aint4);
                    }

                    int cnttot = cnt * ghostin;
                    o << pad(SUB, w, "Number of insertions") << cnttot << endl
                        << pad(SUB, w, "Excess chemical potentials (kT)") << endl
                        << "             total    elec.   hs             z        r" << endl;
                    char w = 10;
                    for ( size_t i = 0; i < g.size(); i++ )
                    {
                        chhc[i] = -log(double(cnttot - ihc[i]) / cnttot);
                        chexw[i] = -log(expuw[i]);
                        chex[i] = chhc[i] + chel[i];
                        o.unsetf(std::ios_base::floatfield);
                        o << "    [" << i << "] "
                            << std::setprecision(4)
                            << std::setw(w) << chex[i]
                            << std::setw(w) << chel[i]
                            << std::setw(w) << chhc[i]
                            << std::setprecision(2) << std::fixed
                            << std::setw(w) << g[i].charge
                            << std::setw(w) << g[i].radius << endl;
                    }
                    return o.str();
                }

                Tmjson _json() override
                {
                    if ( cnt * ghostin>0 )
                        return {
                            { name,
                                {
                                    { "number of insertions", cnt*ghostin },
                                    { "ninsert", ghostin },
                                    { "lB", lB }
                                }
                            }
                        };
                    return Tmjson();
                }


                void _sample() override
                {
                    auto &geo = spc.geo;
                    auto &p = spc.p;
                    if ( !g.empty())
                        if ( !p.empty())
                        {
                            Tparticle ghost;
                            double u, cu;
                            for ( int i = 0; i < ghostin; i++ )
                            {
                                geo.randompos(ghost);
                                int goverlap = 0;
                                for ( size_t k = 0; k < g.size(); k++ )
                                {
                                    ghost.radius = g[k].radius;
                                    irej[k] = 0;
                                    int j = 0;
                                    while ( !overlap(ghost, p[j], geo) && j < (int) p.size())
                                        j++;
                                    if ( j != (int) p.size())
                                    {
                                        ihc[k]++;
                                        irej[k] = 1;
                                        goverlap++;
                                    }
                                }

                                if ( goverlap != (int) g.size())
                                {
                                    cu = 0;
                                    u = 0;  //elelectric potential (Coulomb only!)
                                    for ( auto &i : p )
                                    {
                                        double invdi = 1 / geo.dist(ghost, i);
                                        cu += invdi;
                                        u += invdi * i.charge;
                                    }
                                    cu = cu * lB;
                                    u = u * lB;
                                    double ew, ewla, ewd;
                                    for ( size_t k = 0; k < g.size(); k++ )
                                    {
                                        if ( irej[k] == 0 )
                                        {
                                            expuw[k] += exp(-u * g[k].charge);
                                            for ( int cint = 0; cint < 11; cint++ )
                                            {
                                                ew = g[k].charge *
                                                    (u - double(cint) * 0.1 * g[k].charge * cu / double(p.size()));
                                                ewla = ew * double(cint) * 0.1;
                                                ewd = exp(-ewla);
                                                ewden[k][cint] += ewd;
                                                ewnom[k][cint] += ew * ewd;
                                            }
                                        }
                                    }
                                }
                            }
                        }
                }

            public:

                WidomScaled( Tmjson &j, Tspace &spc ) : spc(spc), AnalysisBase(j)
            {
                lB = j.value("lB", 7.0);
                ghostin = j.value("ninsert", 10);
                name = "Single particle Widom insertion w. charge scaling";
                cite = "doi:10/ft9bv9 + doi:10/dkv4s6";

                add(spc.p);
            }

                /**
                 * @brief Add ghost particle
                 *
                 * This will add particle `p` to the list of ghost particles
                 * to insert.
                 */
                void add( const Tparticle &p )
                {
                    g.push_back(p);
                    init();
                }

                /**
                 * @brief Add ghost particles
                 *
                 * This will scan the particle vector for particles and each unique type
                 * will be added to the list a ghost particles to insert.
                 */
                template<class Tpvec>
                    void add( const Tpvec &p )
                    {
                        std::set<typename Tparticle::Tid> ids;
                        for ( auto &i : p )
                            ids.insert(i.id);
                        for ( auto i : ids )
                        {
                            Tparticle a;
                            a = atom[i];
                            add(a);
                        }
                    }

        }; // end of WidomScaled

        /**
         * @brief Samples bilayer structure
         *
         * This was developed for coarse grained membrane models
         * but should be general enough for other uses.
         */
        class BilayerStructure : public AnalysisBase
        {

            private:

                inline string _info()
                {
                    using namespace textio;
                    std::ostringstream o;
                    if ( cnt > 0 )
                        o << pad(SUB, w, "Lipid order parameter") << S << endl
                            << pad(SUB, w, "Area per lipid") << A << " " + sigma + squared << endl;
                    return o.str();
                }

                Average<double> S, A;

                void _test( UnitTest &t );

            public:

                inline BilayerStructure()
                {
                    name = "Bilayer structure";
                    cite = "doi:10/chqzjk";
                }

                template<class Tcuboid, class Tpvec, class Tgroup>
                    void sample( Tcuboid &geo, Tpvec &p, Tgroup &lipids )
                    {
                        cnt++;
                        S += orderParameter(geo, p, lipids);
                        A += areaPerLipid(geo, p, lipids);
                    }

                /**
                 * @brief Sample lipid order parameter
                 *
                 * @f[
                 * S = \frac{1}{2} \left ( 3 (\mathbf{an})^2 -1 \right )
                 * @f]
                 *
                 * where `a` is the unit vector between the tail and the head group,
                 * `n` is the normal to the bilayer plane.
                 */
                template<class Tcuboid, class Tpvec, class Tgroup>
                    static double
                    orderParameter( Tcuboid &geo, Tpvec &p, Tgroup &lipids, Point n = Point(0, 0, 1))
                    {
                        Average<double> S;
                        for ( int i = 0; i < lipids.numMolecules(); i++ )
                        {
                            Group g;
                            lipids.getMolecule(i, g); // i'th lipid
                            Point a = geo.vdist(p[g.front()], p[g.back()]).normalized();
                            S += 0.5 * (3 * pow(a.dot(n), 2) - 1);
                        }
                        return S.avg();
                    }

                /**
                 * @brief Sample area per lipid (normalized by sigma)
                 */
                template<class Tcuboid, class Tpvec>
                    static double
                    areaPerLipid( Tcuboid &geo, Tpvec &p, Group &lipids )
                    {
                        return geo.len.x() * geo.len.y() / lipids.numMolecules() * 2
                            / pow(2 * p[lipids.front()].radius, 2);
                    }
        };

        /*
         * Perhaps make this a template, taking T=double as parameter?
         */
        template<class T=double>
            class analyzeVector
            {
                private:
                    std::vector<T> noise;
                    int N;
                    int lag;
                    double mu;
                    double sigma2;
                    double F_X_LB;
                    double F_X_BP;
                    double F_X_stud;
                    double sTd_alpha;
                public:
                    inline analyzeVector( std::vector<T> noise_in )
                    {
                        noise = noise_in;
                        N = noise.size();
                        lag = std::round(std::round(std::log(N)));  // More general instead of the maybe more common lag=20'
                        lag = N;                                  // Only meaningful for large N (???)
                        initMu();
                        initVariance();
                        F_X_LB = 0;
                        F_X_BP = 0;
                        F_X_stud = 0;
                        sTd_alpha = 0;
                    }

                    void setLag( int lag_in )
                    {
                        lag = lag_in;
                    }

                    void initMu()
                    {
                        mu = 0;
                        for ( int k = 0; k < N; k++ )
                        {
                            mu += noise[k];
                        }
                        mu /= N;
                    }

                    double getMu()
                    {
                        return mu;
                    }

                    void initVariance()
                    {
                        sigma2 = 0;
                        for ( int k = 0; k < N; k++ )
                        {
                            sigma2 += noise[k] * noise[k];
                        }
                        sigma2 -= mu * mu;
                    }

                    double getVariance()
                    {
                        return sigma2;
                    }

                    // Approximate cumulative distribution function for value alpha in Ljung-Box method
                    double getF_X_LB()
                    {
                        return F_X_LB;
                    }

                    // Approximate cumulative distribution function for value alpha in Box-Pierce method
                    double getF_X_BP()
                    {
                        return F_X_BP;
                    }

                    // Approximate cumulative distribution function for value alpha in studentTdistribution method
                    double getF_X_stud()
                    {
                        return F_X_stud;
                    }

                    // Value of alpha to approximately get F_X_stud in studentTdistribution method (Method fails if (x*x/dof > 1), see line further down)
                    double getStdAlpha()
                    {
                        return sTd_alpha;
                    }

                    /**
                     * @brief Chi-squared distribution.
                     *        \f$ F(x;k) = \frac{\gamma\left(\frac{k}{2},\frac{x}{2}\right)}{\Gamma\left(\frac{k}{2}\right)} \f$ where \f$ s \f$ is half the lag.
                     *
                     * @param significance The significance to reach.
                     * @param chi2step Step size in the iteration.
                     */
                    double getChi2( double significance, double &F_X, double chi2_step = 0.01 )
                    {
                        double x = -chi2_step;
                        double level = 1 - significance;
                        do
                        {
                            x += chi2_step;
                            F_X = incompleteGamma(x / 2) / std::tgamma(double(lag) / 2);
                        }
                        while ( level > F_X );
                        return x;
                    }

                    /**
                     * @brief Lower Incomplete Gamma Function.
                     *        \f$ \gamma(s,x) = x^se^{-x}\sum_{k=0}^{\infty}\frac{x^k}{s(s+1)...(s+k)} \f$ where \f$ s \f$ is half the lag.
                     *
                     * @param x Value to estimate for.
                     */
                    double incompleteGamma( double x )
                    {
                        double s = double(lag) / 2;
                        double sum = 0;
                        double term = 1.0 / s;
                        int n = 1;
                        while ( term != 0 )
                        {
                            sum += term;
                            term *= (x / (s + n++));
                        }
                        return pow(x, s) * exp(-x) * sum;
                    }

                    double sampleAutocorrelation( double k )
                    {
                        double nom = 0;
                        double den = 0;
                        for ( int t = 0; t < N - k; t++ )
                        {
                            nom += (noise[t] - mu) * (noise[t + k] - mu);
                            den += (noise[t] - mu) * (noise[t] - mu);
                        }
                        for ( int t = N - k; t < N; t++ )
                        {
                            den += (noise[t] - mu) * (noise[t] - mu);
                        }
                        return (nom / den);
                    }

                    /**
                     * @brief The Ljung-Box test is a statistical test.
                     *
                     * This tests if a group of autocorrelations differ from zero,
                     * based on a number of lags. Initially it was developed for ARMA-processes.
                     * It is a portmanteau test. More info at DOI: 10.1093/biomet/65.2.297
                     *
                     * @param alpha The significance of the test. With a probability of \f$ (1-\alpha)*100 \f$ % the result is true.
                     */
                    bool LjungBox( double alpha )
                    {
                        double Q = 0.0;
                        F_X_LB = 0;
                        for ( int k = 0; k < lag; k++ )
                            Q += sampleAutocorrelation(k) / (N - k);

                        if ( Q * N * (N + 2) > getChi2(alpha, F_X_LB))
                            return false;
                        return true;
                    }

                    /**
                     * @brief The Box-Pierce test is a statistical test.
                     *
                     * This tests if a group of autocorrelations differ from zero.
                     * It tests the wider randomness based on a number of lags.
                     * This is more simple, and not as accurate, as the Ljung_Box test.
                     *
                     * @param alpha The significance of the test. With a probability of
                     * \f$ (1-\alpha)*100 \f$ % the result is true.
                     */
                    bool BoxPierce( double alpha )
                    {
                        double Q = 0.0;
                        F_X_BP = 0;
                        for ( int k = 0; k < lag; k++ )
                            Q += sampleAutocorrelation(k);

                        if ( Q * N > getChi2(alpha, F_X_BP))
                            return false;
                        return true;
                    }

                    /**
                     * @brief Hypergeometric function.
                     *
                     * This function uses \f$ x=(x)_1=(x)_2=... \f$ for x=a,x=b and x=c.
                     * \f$ F_1(a,b,c;z) = \sum_{n=0}^{\infty}\frac{(a)_n(b)_n}{(c)_n}\frac{z^n}{n!} \f$
                     *
                     * @param a Coefficient (usually a vector)
                     * @param b Coefficient (usually a vector)
                     * @param c Coefficient (usually a vector)
                     * @param z Value to estimate for. Only works for \f$ |z|<1 \f$.
                     */
                    double F2( double a, double b, double c, double z )
                    {
                        assert(std::abs(z) < 1 && "|z| is not smaller than 1!");
                        int n = 0;
                        int nfac = 1;
                        double term = 0;
                        double sum = 0;
                        double coeff = a * b / c;
                        do
                        {
                            term = coeff * (pow(z, n) / nfac);
                            sum += term;
                            nfac *= ++n;
                        }
                        while ( term > 1e-30 ); // Some cutoff
                        return sum;
                    }

                    /**
                     * @brief Student's t-test distribution
                     *
                     * @param alpha The significance of the test.
                     *        With a probability of \f$ (1-\alpha)*100 \f$ % the result is true.
                     * @param dof Degrees of freedom.
                     */
                    double studentTdistribution( double alpha, int dof, double x_step = 0.01 )
                    {
                        double level = 1 - alpha;
                        F_X_stud = 0;
                        double x = -x_step;
                        do
                        {
                            x += 0.01;
                            if ( x * x / dof > 1 )
                            {
                                x -= x_step;
                                sTd_alpha = 1 - F_X_stud;
                                break;
                            }
                            F_X_stud = 0.5 + x * std::tgamma((dof + 1) / 2) * F2(0.5, (dof + 1) / 2, 1.5, -x * x / dof)
                                / (sqrt(pc::pi * dof) * std::tgamma(dof / 2));
                        }
                        while ( level > F_X_stud );
                        return x;
                    }

                    /**
                     * @brief Testing the null hypothesis that the mean is equal to zero. The degrees of freedom used in this test is N − 1.
                     *
                     * @param alpha The significance of the test. With a probability of \f$ (1-\alpha)*100 \f$ % the result is true.
                     */
                    bool oneSampleT( double alpha )
                    {
                        return (studentTdistribution(alpha, N - 1) > sqrt(N / sigma2) * mu);
                    }

                    /**
                     * @brief Returns the result of the LjungBox-, BoxPierce- and oneSampleT-tests.
                     *
                     * @param alpha The significance of the test. With a probability of \f$ (1-\alpha)*100 \f$ % the result is true.
                     */
                    std::vector<bool> checkAll( double alpha )
                    {
                        std::vector<bool> tests(3);
                        tests.at(0) = LjungBox(alpha);
                        tests.at(1) = BoxPierce(alpha);
                        tests.at(2) = oneSampleT(alpha);
                        return tests;
                    }

                    string info( char w = 0 )
                    {
                        using namespace Faunus::textio;
                        std::ostringstream o;
                        o << "Sample size: " << N << ", Mean value: " << mu << ", Variance: " << sigma2 << ", Lag: " << lag << endl;
                        o << "F_X(Ljung-Box): " << F_X_LB << ", F_X(Box_Pierce): " << F_X_BP << ", Significance(oneSampleT): "
                            << sTd_alpha << endl;
                        return o.str();
                    }
            };

        template<typename Tspace>
            class CylindricalDensity : public AnalysisBase
        {
            private:

                int id;
                double zmin, zmax, dz, area;
                Tspace *spc;
                Table2D<double, Average<double> > data;

                inline string _info() override
                {
                    using namespace Faunus::textio;
                    std::ostringstream o;
                    if ( cnt > 0 )
                    {
                    }
                    return o.str();
                }

                inline void _sample() override
                {
                    for ( double z = zmin; z <= zmax; z += dz )
                    {
                        unsigned int n = 0;
                        for ( auto &i : spc->p )
                            if ( i.id == id )
                                if ( i.z() >= z )
                                    if ( i.z() < z + dz )
                                        n++;
                        data(z) += n / (area * dz);
                    }
                }

            public:
                CylindricalDensity( Tmjson &j, Tspace &spc ) : spc(&spc), data(0.2), AnalysisBase(j)
            {
                name = "Cylindrical Density";
                zmin = j.at("zmin");
                zmax = j.at("zmax");
                dz = j.at("dz");

                string atomtype = j.at("atomtype");
                cout << "atomtype = " << atomtype << endl;
                id = atom[atomtype].id;

                auto ptr = dynamic_cast< Geometry::Cylinder * >( &(spc.geo));
                if ( ptr != nullptr )
                    area = std::acos(-1) * pow(ptr->getRadius(), 2);
                else
                    area = 0;
                cout << "area = " << area << endl;
            }

                void save( const string &file )
                {
                    unsigned int n = 0;
                    for ( auto i : spc->p )
                        if ( i.id == id )
                            n++;
                    data.save(file, spc->geo.getVolume() / n);
                }

                ~CylindricalDensity()
                {
                    save("cyldensity.dat");
                }
        };

        /**
         * @brief Analysis to be performed once at the end of the simulation
         *
         * This analysis takes a function object `void(string)` that will
         * be called once at the very end of the simulation.
         */
        class WriteOnceFileAnalysis : public AnalysisBase
        {
            protected:
                string filename;

                string _info() override { return string(); }

                std::function<void(string)> f;

                void _sample() override
                {
                    f(filename);
                }

            public:
                WriteOnceFileAnalysis( Tmjson &j, std::function<void(string)> writer ) : AnalysisBase(j)
            {
                steps = j.value("nstep", int(-1));
                filename = j.at("file");
                name = filename; // better than nothing...
                f = writer;
            }

                ~WriteOnceFileAnalysis()
                {
                    if ( steps == -1 )
                        _sample();
                }
        };

        /**
         * @brief Write XTC trajectory file
         *
         * JSON keywords: `nstep`, `file`
         */
        template<class Tspace>
            class XTCtraj : public AnalysisBase
        {
            private:

                FormatXTC xtc;
                Tspace *spc;
                string filename;

                void _sample() override
                {
                    xtc.setbox(spc->geo.inscribe().len);
                    xtc.save(filename, spc->p);
                }

                string _info() override
                {
                    using namespace Faunus::textio;
                    std::ostringstream o;
                    if ( cnt > 0 )
                        o << pad(SUB, 30, "Filename") << filename + "\n";
                    return o.str();
                }

            public:

                XTCtraj( Tmjson &j, Tspace &s ) : AnalysisBase(j), xtc(1e6), spc(&s)
            {
                name = "XTC trajectory reporter";
                filename = j.at("file");
                cite = "http://manual.gromacs.org/online/xtc.html";
            }
        };

        /**
         * @brief Calculate excess pressure using virtual volume move
         *
         * This will perform a virtual volume move and calculate the
         * excess pressure according to
         *
         * @f[
         * \frac{p^{ex}}{k_BT} = -\frac{ \ln \langle
         * e^{-\Delta U / k_BT} \rangle_{NVT} }{ \Delta V }
         * @f]
         *
         * based on Widom perturbation. The energy as evaluated by
         * calculating all group-to-group interactions (`Energy::g2g`)
         * and, for atomic groups, the internal energy
         * (`Energy::g_internal`). For using the full Hamiltonian,
         * use the keyword `fullenergy` as shown below.
         *
         * JSON input:
         *
         * Keyword      | Description
         * :----------  | :-------------------------------------------
         * `nstep`      | Sample every n'th time `sample()` is called
         * `dV`         | Volume perturbation (angstrom cubed)
         * `fullenergy` | Use full Hamiltonian (default: False)
         *
         * More information:
         * - doi:10.1063/1.472721 (basics)
         * - doi:10.1063/1.4767375 (pressure tensor, surface tension etc.)
         *
         * @todo Untested for molecular systems
         * @note Be aware that external energies are currently disabled. Issue w. volume?
         */
        template<class Tspace>
            class VirtualVolumeMove : public AnalysisBase
            {
                private:
                    typedef Energy::Energybase <Tspace> Tenergy;
                    Tenergy *pot;
                    Tspace *spc;
                    Point dir;
                    double dV;
                    bool fullenergy;
                    Average<double> duexp; // < exp(-du/kT) >

                    void scale( double Vold, double Vnew )
                    {
                        for ( auto g : spc->groupList())
                            g->setMassCenter(*spc); // make sure CM's are up-to-date

                        double xyz = cbrt(Vnew / Vold);
                        double xy = sqrt(Vnew / Vold);
                        for ( auto g : spc->groupList())
                            g->scale(*spc, dir, xyz, xy); // scale trial coordinates to new volume

                        spc->geo.setVolume(Vnew);
                        pot->setSpace(*spc);
                    }

                    double energy( typename Tspace::ParticleVector &p )
                    {
                        if ( fullenergy )
                            return Energy::systemEnergy(*spc, *pot, p);

                        double u = 0;
                        for ( auto g : spc->groupList())
                            if ( g->isAtomic())
                                u += pot->g_internal(p, *g);
                        for ( size_t i = 0; i < spc->groupList().size() - 1; i++ )
                            for ( size_t j = i + 1; j < spc->groupList().size(); j++ )
                                u += pot->g2g(p, *spc->groupList().at(i), *spc->groupList().at(j));
                        return u;
                    }

                    void _sample() override
                    {
                        double Vold = spc->geo.getVolume();
                        double Vnew = Vold + dV;

                        double uold = energy(spc->p);
                        scale(Vold, Vnew);
                        double unew = energy(spc->trial);
                        duexp += exp(-(uold - unew));

                        // restore old configuration
                        for ( auto g : spc->groupList())
                            g->undo(*spc);
                        spc->geo.setVolume(Vold);
                        pot->setSpace(*spc);

                        assert(
                                fabs(uold - energy(spc->p)) < 1e-7 && "System improperly restored!");
                    }

                    string _info() override
                    {
                        char w = 30;
                        double pex = -log(duexp.avg()) / dV;
                        using namespace Faunus::textio;
                        std::ostringstream o;
                        if ( cnt > 0 )
                        {
                            o << pad(SUB, w, "Volume perturbation (dV)") << dV << _angstrom + cubed + "\n"
                                << pad(SUB, w, "Perturbation directions") << dir.transpose() << "\n"
                                << pad(SUB, w, "Full Hamiltonian") << std::boolalpha << fullenergy << "\n"
                                << pad(SUB, w, "Excess pressure") << pex << kT + "/" + angstrom + cubed
                                << " = " << pex / 1.0_mM << " mM = " << pex / 1.0_Pa << " Pa\n";
                        }
                        return o.str();
                    }

                    void _test( UnitTest &test ) override
                    {
                        double pex = -log(duexp.avg()) / dV;
                        test("virtualvolume_pressure_mM", pex / 1.0_mM, 0.2);
                    }

                public:
                    VirtualVolumeMove( Tmjson &j, Tenergy &pot, Tspace &spc ) : AnalysisBase(j), spc(&spc), pot(&pot)
                {
                    dV = j.at("dV");
                    dir = {1, 1, 1};  // scale directions
                    fullenergy = j["fullenergy"] | false;
                    name = "Virtual Volume Move";
                    cite = "doi:10.1063/1.472721";
                }
            };

        /**
         * @brief Excess chemical potential of molecules
         *
         * This will insert a non-perturbing ghost molecule into
         * the system and calculate a Widom average to measure
         * the free energy of the insertion process. The position
         * and molecular rotation is random.
         *
         * JSON input:
         *
         * Keyword       | Description
         * :------------ | :-----------------------------------------
         * `dir`         | Inserting direction array. Default [1,1,1]
         * `molecule`    | Name of molecule to insert
         * `ninsert`     | Number of insertions per sample event
         */
        template<typename Tspace>
            class WidomMolecule : public AnalysisBase
        {
            private:
                typedef Energy::Energybase <Tspace> Tenergy;
                Tspace *spc;
                Energy::Energybase <Tspace> *pot;
                int ninsert;
                string molecule;
                Point dir;
                int molid;

            public:
                Average<double> expu;
                Average<double> rho;

                void _sample() override
                {
                    typedef MoleculeData<typename Tspace::ParticleVector> TMoleculeData;
                    auto rins = RandomInserter<TMoleculeData>();
                    rho += spc->numMolecules(molid) / spc->geo.getVolume();
                    rins.dir = dir;
                    rins.checkOverlap = false;
                    for ( int i = 0; i < ninsert; ++i )
                    {
                        auto pin = rins(spc->geo, spc->p, spc->molecule[molid]); // ('spc->molecule' is a vector of molecules
                        double u = pot->v2v(pin, spc->p); // energy between "ghost molecule" and system in kT
                        expu += exp(-u); // widom average
                    }
                }

                inline string _info() override
                {
                    using namespace Faunus::textio;
                    std::ostringstream o;
                    char w = 30;
                    if ( cnt > 0 )
                    {
                        double excess = -std::log(expu.avg());
                        o << pad(SUB, w, "Insertion directions") << dir.transpose() << "\n"
                            << pad(SUB, w, "Insertion molecule") << molecule << "\n"
                            << pad(SUB, w, "Particle density") << WidomMolecule::rho.avg() << angstrom + superminus + cubed
                            << "\n"
                            << pad(SUB, w, "Excess chemical potential") << excess << kT << "\n";
                        //todo : print rho in mol/L
                    }
                    return o.str();
                }

                inline Tmjson _json() override
                {
                    using namespace Faunus::textio;
                    double excess = -std::log(expu.avg());
                    double ideal = std::log(rho.avg()); // todo: think about units -> look in other Widom class
                    return {
                        { name,
                            {
                                { "dir", vector<double>( dir ) },
                                { "molecule", molecule },
                                { "insertions", expu.cnt },
                                { "rho", rho.avg() },
                                { "rho_unit", angstrom + superminus + cubed },
                                { "mu",
                                    {
                                        {"excess", excess },
                                        {"ideal", ideal },
                                        {"total", ideal+excess },
                                        {"unit", trim(kT) }
                                    }
                                }
                            }
                        }
                    };
                }

                WidomMolecule( Tmjson &j, Tenergy &pot, Tspace &spc ) : spc(&spc), pot(&pot), AnalysisBase(j)
            {
                name = "Widom Molecule";
                ninsert = j.at("ninsert");
                dir << j.value("dir", vector<double>({1,1,1}) );  // magic!
                molecule = j.at("molecule");
                // look up the id of the molecule that we want to insert
                molid = -1;
                for ( unsigned long i = 0; i < spc.molecule.size(); ++i )
                {
                    if ( spc.molecule[i].name == molecule )
                    {
                        molid = (int) i;
                        break;
                    }
                }
                if ( molid == -1 )
                    throw std::runtime_error(name+": invalid molecule "+molecule);

            }
        };

        /**
         * @brief Mean force between two groups
         *
         * This will average the mean force along the mass center
         * connection line between two groups. Currently, results
         * are output only via the `json()` function.
         *
         * JSON keys | Description
         * --------- | ---------------
         *  `groups` | Exactly two group index (array)
         *  `nsteps` | Sample interval
         *
         * To avoid calling virtual functions in the inner loop of
         * the force calculation, we use `std::bind` to bind
         * the force method which is created at compile time. Care should
         * be taken when copying the class as described below.
         *
         * @warning When copying this class the bound function `func` will still refer
         * to the initial class incl. mf1, mf2, pot etc. Fix this by implement copy
         * operator. Not a problem when handled by `CombinedEnergy` where only a single
         * copy is made.
         */
        class MeanForce : public AnalysisBase {

            void _sample() override;
            Tmjson _json() override;

            Average<double> mf1, mf2; // mean force on the two groups
            int g1, g2; // group index in Space group list

            std::function<void()> func;

            template<class Tspace, class Tenergy>
                void evalforce(Tspace &spc, Tenergy &pot) {
                    Point f1 = {0,0,0}; // net force on group 1
                    Point f2 = {0,0,0}; // net force on group 2
                    auto &g = spc.groupList(); // list of groups
                    auto &p = spc.p;           // particle vector

                    // force all others, k <-> g1 and g2
                    for (int k=0; k!=(int)g.size(); k++)
                        if (k!=g1)
                            if (k!=g2)
                                for (auto i : *g[k]) {
                                    for (auto j : *g[g1])
                                        f1 += pot.f_p2p( p[i], p[j] );
                                    for (auto j : *g[g2])
                                        f2 += pot.f_p2p( p[i], p[j] );
                                }
                    // force g1<->g2
                    for (auto i : *g[g2])
                        for (auto j : *g[g1]) {
                            Point f = pot.f_p2p( p[i], p[j] );
                            f1 += f;
                            f2 -= f;
                        }

                    // COM-COM unit vector and mean force
                    Point r = spc.geo.vdist( g[g1]->cm, g[g2]->cm );
                    mf1 += f1.dot( r/r.norm() );
                    mf2 += f2.dot( -r/r.norm() );
                    cout << mf1.cnt << " " << mf2.cnt << "\n";
                }

            public:
            template<class Tspace, class Tenergy>
                MeanForce( Tmjson j, Tenergy &pot, Tspace &spc ) : AnalysisBase(j)
            {
                name = "Mean force";
                g1 = g2 = -1;
                if (j.at("groups").is_array()) {
                    vector<size_t> v = j["groups"];
                    if (v.size()==2) {
                        g1 = v[0];
                        g2 = v[1];
                        if (g1>=0)
                            if (g2>=0)
                                if (g1!=g2)
                                    if (g1 < (int)spc.groupList().size() )
                                        if (g2 < (int)spc.groupList().size() ) {
                                            func = std::bind( &MeanForce::evalforce<Tspace,Tenergy>,
                                                    this, std::ref(spc), std::ref(pot));
                                            return;
                                        }
                    }
                }
                throw std::runtime_error(name + ": group array must contain \
                        exactly two distinct and valid group index");
            }
        };

        /** @brief Save system energy to disk. Keywords: `nstep`, `file` */
        class SystemEnergy : public AnalysisBase {

            std::ofstream f;
            std::function<double()> energy;

            void _sample() override;

            public:
            template<class Tspace, class Tenergy>
                SystemEnergy( Tmjson j, Tenergy &pot, Tspace &spc ) : AnalysisBase(j)
            {
                name = "System energy";
                string file = j.at("file");
                f.open( file );
                if (!f)
                    throw std::runtime_error(name + ": cannot open output file " + file);

                energy = [&spc, &pot]() { return Energy::systemEnergy(spc, pot, spc.p); };
            }
        };

        /** @brief Save system energy to disk. Keywords: `nstep`, `file` */
        class PropertyTraj : public AnalysisBase {

            std::ofstream f;
            typedef std::function<double()> Tf;
            std::vector<Tf> v;

            void _sample() override;

            public:
            template<class Tspace, class Tenergy>
                PropertyTraj( Tmjson j, Tenergy &pot, Tspace &spc ) : AnalysisBase(j)
            {
                name = "Property Trajectory";
                string file = j.at("file");
                f.open( file );
                if (!f)
                    throw std::runtime_error(name + ": cannot open output file " + file);

                if (j.value("energy", false)) {
                    f << "# U/kT ";
                    v.push_back( [&spc, &pot]() { return Energy::systemEnergy(spc, pot, spc.p); } );
                }
                auto mol = j.value("confindex", vector<string>() );
                if (!mol.empty())
                {
                    f << "confid ";
                    for (auto &i : mol)
                    {
                        //v.push_back( [&spc]() { return spc.molecule[i].getConformationIndex(); } );
                    }
                }
            }
        };


        /**
         * @brief Base class for distribution functions etc.
         */
        class PairFunctionBase : public AnalysisBase {

            protected:
                struct data {
                    int dim;
                    double dr;
                    Table2D<double,double> hist;
                    Table2D<double,Average<double>> hist2;
                    string name1, name2, file, file2;
                    double Rhypersphere; // Radius of 2D hypersphere
                };
                std::vector<data> datavec;        // vector of data sets
                Average<double> V;                // average volume (angstrom^3)
                virtual void normalize(data &);
            private:
                virtual void update(data &d)=0;   // called on each defined data set
                void _sample() override;
                Tmjson _json() override;

            public:
                PairFunctionBase(Tmjson, string);
                virtual ~PairFunctionBase();
        };

        /**
         * @brief Atomic radial distribution function, g(r)
         *
         * We sample the pair correlation function between atom id's _i_ and _j_,
         * \f[
         * g_{ij}(r) = \frac{ N_{ij}(r) }{ \sum_{r=0}^{\infty} N_{ij}(r) } \cdot \frac{ \langle V \rangle }{ V(r) }
         * \f]
         *
         * where \f$ N_{ij}(r) \f$ is the number of observed pairs, accumulated over the
         * entire ensemble,  in the separation
         * interval \f$[r, r+dr] \f$ and \f$ V(r) \f$ is the corresponding volume element
         * which depends on dimensionality:
         *
         * \f$ V(r) \f$               | Dimensions (`dim`)
         * :------------------------- | :----------------------------------------
         * \f$ 4\pi r^2 dr \f$        | 3 (for particles in free space, default)
         * \f$ 2\pi r dr \f$          | 2 (for particles confined on a plane)
         * \f$ 2\pi R sin(r/R) dr \f$ | 2 (for particles confined on a 2D hypersphere surface, also needs input `Rhypersphere`)
         * \f$ dr \f$                 | 1 (for particles confined on a line)
         *
         * Example JSON input:
         *
         *     { "nstep":20, "pairs":
         *        [
         *          { "name1":"Na", "name2":"Cl", "dim":3, "dr":0.1, "file":"rdf-nacl.dat"},
         *          { "name1":"Na", "name2":"Na", "dim":3, "dr":0.1, "file":"rdf-nana.dat"}
         *        ]
         *     }
         */
        template<class Tspace>
            class AtomRDF : public PairFunctionBase {
                Tspace &spc;
                void update(data &d) override
                {
                    V += spc.geo.getVolume( d.dim );
                    int N = spc.p.size();
                    int id1 = atom[ d.name1 ].id;
                    int id2 = atom[ d.name2 ].id;
                    for (int i=0; i<N-1; i++)
                        for (int j=i+1; j<N; j++)
                            if (
                                    ( spc.p[i].id==id1 && spc.p[j].id==id2 ) ||
                                    ( spc.p[i].id==id2 && spc.p[j].id==id1 )
                               )
                            {
                                double r = spc.geo.dist( spc.p[i], spc.p[j] );
                                d.hist(r)++;
                            }
                }

                public:
                AtomRDF( Tmjson j, Tspace &spc ) : PairFunctionBase(j,
                        "Atomic Pair Distribution Function"), spc(spc) {}

                ~AtomRDF()
                {
                    for (auto &d : datavec) {
                        normalize(d);
                        d.hist.save( d.file );
                    }
                }
            };

        /** @brief Same as `AtomRDF` but for molecules. Identical input. */
        template<class Tspace>
            class MoleculeRDF : public PairFunctionBase {
                Tspace &spc;
                void update(data &d) override
                {
                    V += spc.geo.getVolume( d.dim );
                    auto g1 = spc.findMolecules( d.name1 );
                    auto g2 = spc.findMolecules( d.name2 );

                    if (d.name1!=d.name2)
                        for (auto i : g1)
                            for (auto j : g2) {
                                double r = spc.geo.dist( i->cm, j->cm );
                                d.hist(r)++;
                            }
                    else {
                        for (int i=0; i<(int)g1.size()-1; i++)
                            for (int j=i+1; j<(int)g1.size(); j++) {
                                double r = spc.geo.dist( g1[i]->cm, g1[j]->cm );
                                d.hist(r)++;
                            }
                    }
                }

                public:
                MoleculeRDF( Tmjson j, Tspace &spc ) : PairFunctionBase(j,
                        "Molecular Pair Distribution Function"), spc(spc) {}

                ~MoleculeRDF()
                {
                    for (auto &d : datavec) {
                        normalize(d);
                        d.hist.save( d.file );
                    }
                }
            };

        /**
         * @brief We sample the following pair functions between atom id's _i_ and _j_: the distant-dependent Kirkwood-factor
         * 
         * \f[
         * ...
         * \f]
         * 
         * along the dipole correlation (extention ".dipolecorr")
         * 
         * \f[
         * \langle\hat{\mu}(0) \cdot \hat{\mu}(r)\rangle,
         * \f]
         * 
         * the dipole correlation (extention ".dipoleint")
         * 
         * \f[
         * \langle\frac{1}{2} ( 3 \hat{\mu}(0) \cdot \hat{\mu}(r) - 1 )\rangle,
         * \f]
         * 
         * and also a dipole angle distribution (extention ".angledist")
         * 
         * \f[
         * \hat{\mu}(0) \cdot \hat{\mu}(r).
         * \f]
         *
         * Here \f$ \hat{\mu} \f$ is a unit dipole moment vector.
         * 
         * Input          | 
         * :------------- | :----------------------------------------
         * `name1`        | name of particle type 1
         * `name2`        | name of particle type 2
         * `dr`           | size of bins in analysis
         * `file`         | filename where data is saved
         *
         * Example JSON input:
         *
         *     { "nstep":20, "pairs":
         *        [
         *          { "name1":"dip", "name2":"dip", "dr":0.1, "file":"rdf-dipdip.dat"}
         *        ]
         *     }
         * 
         */
        template<class Tspace>
            class KirkwoodFactor : public PairFunctionBase {
                Tspace &spc;

                Table2D<double, double> mucorr_angle;
                Table2D<double, Average<double> > mucorr_dist;
                std::vector<data> datavec2;        // vector of data sets, for later use (mucorr_angle,mucorr_dist)

                public:
                void update( data &d ) override
                {
                    int N = spc.p.size() - 1;
                    int id1 = atom[ d.name1 ].id;
                    int id2 = atom[ d.name2 ].id;
                    for ( int i = 0; i < N; i++ )
                    {
                        if ( spc.p[i].id==id1 || spc.p[i].id==id2 )
                            d.hist(0) += spc.p[i].mu().dot(spc.p[i].mu()) * spc.p[i].muscalar() * spc.p[i].muscalar();
                        for ( int j = i + 1.; j < N + 1; j++ )
                        {
                            if ( ( spc.p[i].id==id1 && spc.p[j].id==id2 ) || ( spc.p[i].id==id2 && spc.p[j].id==id1 ) )
                            {
                                double r = spc.geo.dist(spc.p[i], spc.p[j]);
                                double sca = spc.p[i].mu().dot(spc.p[j].mu());
                                mucorr_angle(sca) += 1.;
                                d.hist2(r) += sca;
                                mucorr_dist(r) += 0.5 * (3 * sca * sca - 1.);
                                d.hist(r) += 2 * sca * spc.p[i].muscalar() * spc.p[j].muscalar();
                            }
                        }
                    }
                    if ( spc.p[N].id==id1 || spc.p[N].id==id2 )
                        d.hist(0) += spc.p[N].mu().dot(spc.p[N].mu()) * spc.p[N].muscalar() * spc.p[N].muscalar();
                }

                void normalize(data &d) override
                {
                    double sum = 0;  
                    for (auto &i : d.hist.getMap()) {
                        sum += i.second;
                        i.second = sum;
                    }
                }

                KirkwoodFactor( Tmjson j, Tspace &spc ) : PairFunctionBase(j,"KirkwoodFactor"), spc(spc) {
                    mucorr_angle.setResolution(datavec.back().dr*0.1); // Interval goes only from -1 to 1, thus we generally must increase the resolution, hence the factor of 0.1
                    mucorr_dist.setResolution(datavec.back().dr);
                }

                ~KirkwoodFactor()
                {
                    for (auto &d : datavec) {
                        normalize(d);
                        d.hist.save( d.file );
                        d.hist2.save( d.file2 );
                        mucorr_angle.save( d.file+".angledist" );
                        mucorr_dist.save( d.file+".dipoleint" );
                    }
                }
            };

        /**
         * @brief We sample multipole aspects of the system. Firstly we sample
         * 
         * \f[
         * \langle M_{\alpha}\rangle = \sum_{i=1}^N\left(r_{i,\alpha}q_i  \mu_{i,\alpha}\right)
         * \f]
         * 
         * where \f[ \alpha \in \{x,y,z \} \f], \f[ N \f] is the sumber of particles in the system, \f[ r_{i,\alpha} \f] 
         * is the \f[ \alpha \f]-component of particle \f[ i \f]'s position, and \f[ \mu_{i,\alpha} \f] is its dipole moment.
         * Both a spherical volume around the origin and the total volume is sampled. We also sample
         * 
         * \f[
         * \langle {\bf M}\cdot {\bf M}\rangle
         * \f]
         * 
         * again for both a spherical volume around the origin and the total volume. Finally we also get the dielectric constant.
         * 
         * Input           | 
         * :-------------- | :----------------------------------------
         * `cutoff`        | Cutoff for spherical analysis
         * `dielectric`    | Dielectric type 
         * `kappa`         | Wolf-damping parameter. Only needed if dielectric type is `wolf`
         * `eps_rf`        | Dielectric constant of the surrounding. If `eps_rf` < 0 then insulating boundary conditions will be used.
         * 
         * The dielectric type is either: `tinfoil` for conducting boundary conditions, `rf` for reaction-field 
         * using insulating boundary conditions, or `wolf` for electrostatics using the Wolf-formalism. See DOI:http://doi.org/6v3
         * for more details.
         *
         * Example JSON input:
         *
         *      "multipoleanalysis" : { "nstep":20, "cutoff":15.0, "dielectric":"tinfoil", 'pairs' :
         *	  [
         *	      { 'name1':'water', 'name2':'water', 'dim':3, 'file':'rdf_ww.dat', 'file2':'mucorr_ww.dat', 'dr':0.05  }
         *	  ] 
         *	}
         * 
         * @note The molecular rdf is retrieved for free and is thus unnecessary to get separately
         */
        template<class Tspace>
            class MultipoleAnalysis : public PairFunctionBase {
                Tspace &spc;
                Average<double> M2, M2_box, diel, V_t, groupDipole;
                vector<Average<double>> Q, Q_box, mu_abs, M, M_box;
                int atomsize;
                double rc, rc2, const_Diel, alpha, eps_rf;
		string type;
		std::function<double(double)> calcDielectric; // function for dielectric const. calc.

                void _sample() override
                {

                    for (auto &d : datavec)
                        update(d);

<<<<<<< HEAD
            spc->geo.setVolume(Vnew);
            pot->setSpace(*spc);
          }

        double energy( typename Tspace::ParticleVector &p )
        {
            if ( fullenergy )
                return Energy::systemEnergy2(*spc, *pot, p);

            double u = 0;
            for ( auto g : spc->groupList())
                if ( g->isAtomic())
                    u += pot->g_internal(p, *g);
            for ( size_t i = 0; i < spc->groupList().size() - 1; i++ )
                for ( size_t j = i + 1; j < spc->groupList().size(); j++ )
                    u += pot->g2g(p, *spc->groupList().at(i), *spc->groupList().at(j));
            return u;
        }

        void _sample() override
        {
            double Vold = spc->geo.getVolume();
            double Vnew = Vold + dV;
=======
                    V_t += spc.geo.getVolume();

                    // Updates from point multipoles
                    Point origin(0, 0, 0);
                    Point mu(0, 0, 0);        // In e\AA
                    Point mu_box(0, 0, 0);    // In e\AA
                    Tensor<double> quad;
                    Tensor<double> quad_box;
>>>>>>> e8c76afb

                    for ( auto &i : spc.p )
                    {
                        if ( spc.geo.sqdist(i, origin) < rc2 )
                        {
                            mu += i.mu() * i.muscalar();
                            quad += i*i.mu().transpose()*i.muscalar();
                            quad += i.theta();
                        }
                        else
                        {
                            mu_box += i.mu() * i.muscalar();
                            quad_box += i*i.mu().transpose()*i.muscalar();
                            quad_box += i.theta();
                        }
                        for ( int j = 0; j < atomsize - 1; j++ )
                            if ( int(i.id) == j + 1 )
                                mu_abs[j] += i.muscalar();
                    }
                    mu_box += mu;
                    quad_box += quad;

                    // Updates from point charges
                    Group all(0, spc.p.size() - 1);
                    all.setMassCenter(spc);

                    mu += Geometry::dipoleMoment(spc, all, rc);
                    mu_box += Geometry::dipoleMoment(spc, all);

                    quad += Geometry::quadrupoleMoment(spc, all, rc);
                    quad_box += Geometry::quadrupoleMoment(spc, all);

                    // Update system statistics
                    for(int i = 0; i < 3; i++) {
                        M.at(i) += mu[i];
                        M_box.at(i) += mu_box[i];
                    }

                    int cnt = 0;
                    for(int i = 0; i < 3; i++) {
                        for(int j = 0; j < 3; j++) {
                            Q.at(cnt) += quad(i,j);
                            Q_box.at(cnt++) += quad_box(i,j);
                        }
                    }

                    double sca = mu.dot(mu);
                    M2 += sca;
                    sca = mu_box.dot(mu_box);
                    M2_box += sca;
                    diel.add(getDielectricConstant());

                    // Update group statistics
                    double mus_group = 0.0;
                    for ( auto gi : spc.groupList())
                    {
                        Point m = Geometry::dipoleMoment(spc, *gi);
                        for ( auto i : *gi )
                            m += spc.p[i].muscalar() * spc.p[i].mu();
                        mus_group += m.norm();
                    }
                    groupDipole += (mus_group / double(spc.groupList().size()));
                }

                void update(data &d) override
                {
                    V += spc.geo.getVolume( d.dim );
                    auto g1 = spc.findMolecules( d.name1 );

                    if (d.name1!=d.name2) {
                        auto g2 = spc.findMolecules( d.name2 );
                        for (auto i : g1) {
                            Point mi = Geometry::dipoleMoment(spc, *i);
                            for ( auto a : *i )
                                mi += spc.p[a].muscalar() * spc.p[a].mu();
                            for (auto j : g2) {
                                Point mj = Geometry::dipoleMoment(spc, *j);
                                for ( auto b : *j )
                                    mj += spc.p[b].muscalar() * spc.p[b].mu();
                                double sca = mi.dot(mj);
                                double r = spc.geo.dist( i->cm, j->cm );
                                d.hist(r)++;
                                d.hist2(r) += sca;
                            }
                        }
                    } else {
                        for (int i=0; i<(int)g1.size()-1; i++) {
                            Point mi = Geometry::dipoleMoment(spc, *g1[i]);
                            for ( auto a : *g1[i] )
                                mi += spc.p[a].muscalar() * spc.p[a].mu();
                            for (int j=i+1; j<(int)g1.size(); j++) {
                                Point mj = Geometry::dipoleMoment(spc, *g1[j]);
                                for ( auto b : *g1[j] )
                                    mj += spc.p[b].muscalar() * spc.p[b].mu();
                                double sca = mi.dot(mj);
                                double r = spc.geo.dist(g1[i]->cm, g1[j]->cm);
                                d.hist(r)++;
                                d.hist2(r) += sca;
                            }
                        }
                    }
                }

                public:
                MultipoleAnalysis( Tmjson j, Tspace &spc ) : PairFunctionBase(j,"MultipoleAnalysis"), spc(spc) 
                {
                    alpha = j.value("alpha", 0.0);
                    rc = j.at("cutoff");
                    rc2 = rc*rc;
                    type = j.at("dielectric");
                    if ( type =="tinfoil") {
			calcDielectric = [&](double M2V) { return 1 + 3*M2V; };
                    } else if ( type =="reactionfield") {
                        eps_rf = j.at("eps_rf");
			calcDielectric = [&](double M2V) { if(eps_rf < 0.0)
							      return ( 2.25*M2V + 0.25 + 0.75*sqrt(9.0*M2V*M2V + 2.0*M2V + 1.0) );
							   return (6*M2V*eps_rf + 2*eps_rf + 1.0)/(1.0 + 2*eps_rf - 3*M2V); };
                    } else if ( type =="wolf") {
			calcDielectric = [&](double M2V) { double T = erf(alpha*rc) - (2 / (3 * sqrt(pc::pi))) * exp(-alpha*alpha*rc*rc) * ( 2.0 * alpha*alpha*rc*rc + 3.0);
						       return (((T + 2.0) * M2V + 1.0)/ ((T - 1.0) * M2V + 1.0));};
                    } else if ( type =="fennel") {
			calcDielectric = [&](double M2V) { double T = erf(alpha*rc) - (2 / (3 * sqrt(pc::pi))) * exp(-alpha*alpha*rc*rc) * (alpha*alpha*rc*rc * alpha*alpha*rc*rc + 2.0 * alpha*alpha*rc*rc + 3.0);
						       return (((T + 2.0) * M2V + 1.0)/ ((T - 1.0) * M2V + 1.0)); };
                    } else if( type == "fanourgakis") {
			calcDielectric = [&](double M2V) { return 1 + 3*M2V; };
		    } else if( type == "yonezawa") {
			calcDielectric = [&](double M2V) { return 1 + 3*M2V; };
		    } else if( type == "plain") {
			calcDielectric = [&](double M2V) { return (2.0*M2V + 1.0)/(1.0 - M2V); };
		    } else {
                        throw std::runtime_error(name + " error: invalid dielectric type");
                    }
                    const_Diel = pc::e * pc::e * 1e10 / (9.0 * pc::kT() * pc::e0);
                    atomsize = atom.size();
                    mu_abs.resize(atomsize-1);

                    M.resize(3);
                    M_box.resize(3);
                    Q.resize(9);
                    Q_box.resize(9);

                    for(int i = 0; i < 3; i++) {
                        M.at(i).reset();
                        M_box.at(i).reset();
                    }
                    for(int i = 0; i < 9; i++) {
                        Q.at(i).reset();
                        Q_box.at(i).reset();
                    }
                }  

                ~MultipoleAnalysis()
                {
                    for (auto &d : datavec) {
                        normalize(d);
                        d.hist.save( d.file );
                        d.hist2.save( d.file2 );
                    }
                }

                double getDielectricConstant() {
		  double M2V = M2_box.avg() * const_Diel / V_t.avg();
		  return calcDielectric(M2V);
                }

                Tmjson _json() override
                {
                    return {
                        { name,
                            {
                                { "<M_x>_SPHERE", M[0].avg() },
                                { "<M_y>_SPHERE", M[1].avg() },
                                { "<M_z>_SPHERE", M[2].avg() },
                                { "<M_x>_BOX", M_box[0].avg() },
                                { "<M_y>_BOX", M_box[1].avg() },
                                { "<M_z>_BOX", M_box[2].avg() },
                                { "<M^2>_SPHERE", M2.avg() },
                                { "<M^2>_BOX", M2_box.avg() },
                                { "<Q_xx>_SPHERE", Q.at(0).avg() },
                                { "<Q_xy>_SPHERE", Q.at(1).avg() },
                                { "<Q_xz>_SPHERE", Q.at(2).avg() },
                                { "<Q_yx>_SPHERE", Q.at(3).avg() },
                                { "<Q_yy>_SPHERE", Q.at(4).avg() },
                                { "<Q_yz>_SPHERE", Q.at(5).avg() },
                                { "<Q_zx>_SPHERE", Q.at(6).avg() },
                                { "<Q_zy>_SPHERE", Q.at(7).avg() },
                                { "<Q_zz>_SPHERE", Q.at(8).avg() },
                                { "<Q_xx>_BOX", Q_box.at(0).avg() },
                                { "<Q_xy>_BOX", Q_box.at(1).avg() },
                                { "<Q_xz>_BOX", Q_box.at(2).avg() },
                                { "<Q_yx>_BOX", Q_box.at(3).avg() },
                                { "<Q_yy>_BOX", Q_box.at(4).avg() },
                                { "<Q_yz>_BOX", Q_box.at(5).avg() },
                                { "<Q_zx>_BOX", Q_box.at(6).avg() },
                                { "<Q_zy>_BOX", Q_box.at(7).avg() },
                                { "<Q_zz>_BOX", Q_box.at(8).avg() },
                                { "dielectric constant("+type+")", diel.avg() },
                                { "dielectric constant std:", diel.stdev() },
                                { "<mu>", groupDipole.avg() }
                            }
                        }
                    };
                }
            };

        template<class Tspace>
            class Capanalysis : public PairFunctionBase {
                Tspace &spc;

                Table2D<double, double> capcorr_angle;
                Table2D<double, Average<double> > capcorr, capcorr_dist;

                void update( data &d ) override
                {
                    int N = spc.p.size() - 1;
                    int id1 = atom[ d.name1 ].id;
                    int id2 = atom[ d.name2 ].id;
                    for ( int i = 0; i < N; i++ )
                    {
                        if ( spc.p[i].id==id1 || spc.p[i].id==id2 )
                            d.hist(0) += spc.p[i].cap_center_point().dot(spc.p[i].cap_center_point()) * spc.p[i].cap_center() * spc.p[i].cap_center();
                        for ( int j = i + 1.; j < N + 1; j++ )
                        {
                            if ( ( spc.p[i].id==id1 && spc.p[j].id==id2 ) || ( spc.p[i].id==id2 && spc.p[j].id==id1 ) )
                            {
                                double r = spc.geo.dist(spc.p[i], spc.p[j]);
                                double sca = spc.p[i].cap_center_point().dot(spc.p[j].cap_center_point());
                                capcorr_angle(sca) += 1.;
                                capcorr(r) += sca;
                                capcorr_dist(r) += 0.5 * (3 * sca * sca - 1.);
                                d.hist(r) += 2 * sca * spc.p[i].cap_center() * spc.p[j].cap_center();
                            }
                        }
                    }
                    if ( spc.p[N].id==id1 || spc.p[N].id==id2 )
                        d.hist(0) += spc.p[N].cap_center_point().dot(spc.p[N].cap_center_point()) * spc.p[N].cap_center() * spc.p[N].cap_center();
                }

                void normalize(data &d) override
                {
                    double sum = 0;  
                    for (auto &i : d.hist.getMap()) {
                        sum += i.second;
                        i.second = sum;
                    }
                }

                public:
                Capanalysis( Tmjson j, Tspace &spc ) : PairFunctionBase(j,"Capanalysis"), spc(spc) {
                    capcorr_angle.setResolution(datavec.back().dr*0.1); // Interval goes only from -1 to 1, thus we must increase the resolution, hence the factor of 0.1
                    capcorr.setResolution(datavec.back().dr);
                    capcorr_dist.setResolution(datavec.back().dr);
                }

                ~Capanalysis()
                {
                    for (auto &d : datavec) {
                        normalize(d);
                        d.hist.save( d.file );
                        capcorr_angle.save( d.file+".angledist" );
                        capcorr.save( d.file+".capcorr" );
                        capcorr_dist.save( d.file+".capint" );
                    }
                }
            };

        /**
         * @brief Sample scattering intensity
         *
         * A list of groups can be specified and the Debye formula is
         * used to calculate the isotropic scattering. If `com` is true
         * (default) only the mass center of molecular groups will be
         * considered as a _single_ scattering site.
         *
         * Keyword   | Description
         * :-------- | :------------------
         * `nstep`   | Interval with which to sample (default: 1)
         * `mollist` | List of molecule name to sample (array)
         * `com`     | Use molecular mass center (bool, default: true)
         * `qmin`    | Minimum q value (1/angstrom)
         * `qmax`    | Maximum q value (1/angstrom)
         * `dq`      | q spacing (1/angstrom)
         */
        template<class Tspace, class Tformfactor=Scatter::FormFactorUnity<double>>
            class ScatteringFunction : public AnalysisBase {
                private:

                    Tspace &spc;
                    vector<Point> p; // vector of scattering points
                    vector<string> mollist; // molecules to consider
                    bool usecom; // scatter from mass center, only?
                    string filename; // output file name of S(q) file

                    Scatter::DebyeFormula<Tformfactor> debye;

                    void _sample() override {
                        p.clear();
                        for (auto &name : mollist) { // loop over molecule names
                            auto groups = spc.findMolecules(name);
                            for (auto g : groups) // loop over groups
                                if (usecom && g->isMolecular())
                                    p.push_back( g->cm );
                                else
                                    for (auto i : *g) // loop over particle index in group
                                        p.push_back( spc.p[i] );
                        }
                        debye.sample( p, spc.geo.getVolume() );
                    }

                    Tmjson _json() override
                    {
                        return {
                            { name,
                                {
                                    { "mollist", mollist },
                                    { "com", usecom }
                                }
                            }
                        };
                    }

                public:

                    ScatteringFunction( Tmjson &j, Tspace &spc ) try :
                        AnalysisBase(j, "Debye Formula Scattering"), spc(spc), debye(j) {
                            usecom = j.value("com", true);
                            mollist = j.at("mollist").get<decltype(mollist)>();
                            filename = j.at("file");
                        }
                    catch( std::exception &e ) {
                        std::cerr << "Debye Formula Scattering: ";
                        throw;
                    }

                    ~ScatteringFunction() {
                        debye.save( filename );
                    }
            };

        /**
         * @brief Class for accumulating analysis classes
         *
         * Upon construction the JSON section `analysis` is searched
         * for the keywords below to activate analysis functions.
         * All analysis classes take the JSON keyword `nstep` for
         * specifying how many microloops to count between
         * each analysis call.
         * Aggregated results of all analysis function are saved
         * to a JSON file upon descruction. Use `_jsonfile` to
         * control the output file name.
         *
         * Keyword                 |  Description
         * :---------------------  |  :----------------------------
         * `atomrdf`               |  `Analysis::AtomRDF`
         * `chargemultipole`       |  `Analysis::ChargeMultipole`
         * `energyfile`            |  `Analysis::SystemEnergy`
         * `kirkwoodfactor`        |  `Analysis::KirkwoodFactor`
         * `capanalysis`           |  `Analysis::Capanalysis`
         * `meanforce`             |  `Analysis::MeanForce`
         * `molrdf`                |  `Analysis::MoleculeRDF`
         * `multipoleanalysis`     |  `Analysis::MultipoleAnalysis`
         * `multipoledistribution` |  `Analysis::MultipoleDistribution`
         * `polymershape`          |  `Analysis::PolymerShape`
         * `propertytraj`          |  `Analysis::PropertyTraj`
         * `scatter`               |  `Analysis::ScatteringFunction`
         * `virial`                |  `Analysis::VirialPressure`
         * `virtualvolume`         |  `Analysis::VirtualVolumeMove`
         * `widom`                 |  `Analysis::Widom`  
         * `widommolecule`         |  `Analysis::WidomMolecule`
         * `widomscaled`           |  `Analysis::WidomScaled`
         * `xtctraj`               |  `Analysis::XTCtraj`
         * `pqrfile`               |  Save PQR file at end of simulation, i.e. `"pqrfile" : {"file":"conf.pqr"}`
         * `aamfile`               |  Save AAM file at end of simulation, i.e. `"aamfile" : {"file":"conf.aam"}`
         * `statefile`             |  Save state file at end of simulation, i.e. `"statefile" : {"file":"state"}`
         * `_jsonfile`             |  Ouput json file w. collected results (default: analysis_out.json)
         */
        class CombinedAnalysis : public AnalysisBase
        {
            private:
                typedef std::shared_ptr<AnalysisBase> Tptr;
                vector <Tptr> v;
                string _info() override;
                void _sample() override;
                string jsonfile;
            public:

                template<class Tspace, class Tpotential>
                    CombinedAnalysis( Tmjson &j, Tpotential &pot, Tspace &spc )
                    {
                        using std::ref;
                        using std::placeholders::_1;

                        auto &m = j.at("analysis");

                        jsonfile = m.value("_jsonfile", "analysis_out.json");

                        for ( auto i = m.begin(); i != m.end(); ++i )
                        {
                            auto &val = i.value();

                            try {
                                if ( i.key() == "xtcfile" )
                                    v.push_back(Tptr(new XTCtraj<Tspace>(val, spc)));

                                if ( i.key() == "pqrfile" )
                                {
                                    auto writer = std::bind(
                                            []( string file, Tspace &s ) { FormatPQR::save(file, s.p, s.geo.inscribe().len); },
                                            _1, ref(spc));
                                    v.push_back(Tptr(new WriteOnceFileAnalysis(val, writer)));
                                }

                                if ( i.key() == "aamfile" )
                                {
                                    auto writer = std::bind(
                                            []( string file, Tspace &s ) { FormatAAM::save(file, s.p); },
                                            _1, ref(spc));
                                    v.push_back(Tptr(new WriteOnceFileAnalysis(val, writer)));
                                }

                                if ( i.key() == "statefile" )
                                {
                                    auto writer = std::bind(
                                            []( string file, Tspace &s ) { s.save(file); }, _1, ref(spc));
                                    v.push_back(Tptr(new WriteOnceFileAnalysis(val, writer)));
                                }

                                if ( i.key() == "energyfile" )
                                    v.push_back(Tptr(new SystemEnergy(val, pot, spc)));

                                if ( i.key() == "virial" )
                                    v.push_back(Tptr(new VirialPressure<Tspace>(val, pot, spc)));

                                if ( i.key() == "virtualvolume" )
                                    v.push_back(Tptr(new VirtualVolumeMove<Tspace>(val, pot, spc)));

                                if ( i.key() == "polymershape" )
                                    v.push_back(Tptr(new PolymerShape<Tspace>(val, spc)));

                                if ( i.key() == "propertytraj" )
                                    v.push_back(Tptr(new PropertyTraj(val, pot, spc)));

                                if ( i.key() == "cyldensity" )
                                    v.push_back(Tptr(new CylindricalDensity<Tspace>(val, spc)));

                                if ( i.key() == "widom" )
                                    v.push_back(Tptr(new Widom<Tspace>(val, pot, spc)));

                                if ( i.key() == "widomscaled" )
                                    v.push_back(Tptr(new WidomScaled<Tspace>(val, spc)));

                                if ( i.key() == "widommolecule" )
                                    v.push_back(Tptr(new WidomMolecule<Tspace>(val, pot, spc)));

                                if ( i.key() == "chargemultipole" )
                                    v.push_back(Tptr(new ChargeMultipole<Tspace>(val, spc)));

                                if ( i.key() == "multipoledistribution" )
                                    v.push_back(Tptr(new MultipoleDistribution<Tspace>(val, spc)));

                                if ( i.key() == "kirkwoodfactor" )
                                    v.push_back(Tptr(new KirkwoodFactor<Tspace>(val, spc)));

                                if ( i.key() == "capanalysis" )
                                    v.push_back(Tptr(new Capanalysis<Tspace>(val, spc)));

                                if ( i.key() == "multipoleanalysis" )
                                    v.push_back(Tptr(new MultipoleAnalysis<Tspace>(val, spc)));

                                if ( i.key() == "meanforce" )
                                    v.push_back(Tptr(new MeanForce(val, pot, spc)));

                                if ( i.key() == "atomrdf" )
                                    v.push_back(Tptr(new AtomRDF<Tspace>(val, spc)));

                                if ( i.key() == "molrdf" )
                                    v.push_back(Tptr(new MoleculeRDF<Tspace>(val, spc)));

                                if ( i.key() == "scatter" )
                                    v.push_back(Tptr(new ScatteringFunction<Tspace>(val, spc)));
                            }
                            catch(std::exception &e)
                            {
                                std::cerr << "Analysis error: " << i.key() << endl;
                                throw;
                            }
                        }
                    }

                /**
                 * @brief Append analysis
                 * @tparam Tanalysis Type of the analysis. Must be derived from AnalysisBase.
                 * @param a Instance of the analysis
                 * @return Smart pointer to added analysis (a new instance will be created and maintained internally)
                 */
                template<class Tanalysis>
                    Tptr add( const Tanalysis &a )
                    {
                        static_assert(std::is_base_of<AnalysisBase, Tanalysis>::value,
                                "`Tanalysis` must be derived from `Analysis::Analysisbase`");
                        auto ptr = Tptr(new Tanalysis(a));
                        v.push_back(ptr);
                        return v.back();
                    }

                /** @brief Find pointer to given analysis type; `nullptr` if not found. */
                template<class Tanalysis>
                    std::shared_ptr<Tanalysis> get()
                    {
                        static_assert(std::is_base_of<AnalysisBase, Tanalysis>::value,
                                "`Tanalysis` must be derived from `Analysis::Analysisbase`");
                        for ( auto b : v )
                        {
                            auto ptr = std::dynamic_pointer_cast<Tanalysis>( b );
                            if ( ptr != nullptr )
                                return ptr;
                        }
                        return nullptr;
                    }

                void sample(); //!< Sample all enclosed analysis

                void test( UnitTest & );
                string info();
                Tmjson json();

                ~CombinedAnalysis();
        };

    }//namespace
}//namespace
#endif<|MERGE_RESOLUTION|>--- conflicted
+++ resolved
@@ -2301,31 +2301,6 @@
                     for (auto &d : datavec)
                         update(d);
 
-<<<<<<< HEAD
-            spc->geo.setVolume(Vnew);
-            pot->setSpace(*spc);
-          }
-
-        double energy( typename Tspace::ParticleVector &p )
-        {
-            if ( fullenergy )
-                return Energy::systemEnergy2(*spc, *pot, p);
-
-            double u = 0;
-            for ( auto g : spc->groupList())
-                if ( g->isAtomic())
-                    u += pot->g_internal(p, *g);
-            for ( size_t i = 0; i < spc->groupList().size() - 1; i++ )
-                for ( size_t j = i + 1; j < spc->groupList().size(); j++ )
-                    u += pot->g2g(p, *spc->groupList().at(i), *spc->groupList().at(j));
-            return u;
-        }
-
-        void _sample() override
-        {
-            double Vold = spc->geo.getVolume();
-            double Vnew = Vold + dV;
-=======
                     V_t += spc.geo.getVolume();
 
                     // Updates from point multipoles
@@ -2334,7 +2309,6 @@
                     Point mu_box(0, 0, 0);    // In e\AA
                     Tensor<double> quad;
                     Tensor<double> quad_box;
->>>>>>> e8c76afb
 
                     for ( auto &i : spc.p )
                     {
