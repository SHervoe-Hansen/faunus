energy:
    - nonbonded:
        default:
            - lennardjones: {mixing: LB}
            - coulomb: {type: plain, epsr: 80, cutoff: 50}
atomlist: # define all atom types below
    - Na: {q:  1.0, eps: 0.15, sigma: 4.0, dp: 40} 
    - K: {q:  1.0, eps: 0.15, sigma: 4.0, dp: 40} 
    - Cl: {q: -1.0, eps: 0.20, sigma: 10.0, dp: 10} 
moleculelist:
<<<<<<< HEAD
    - Na_m: {Ninit: 50, atoms: [Na], atomic: true }
    - Cl_m: {Ninit: 100, atoms: [Cl], atomic: true }
    - K_m: {Ninit: 50, atoms: [K], atomic: true }
reactionlist:
    - R1: {log_k: 0.0, reactants: [Na_m], products: [K_m], canonic: false, N: 100}
moves:
    - transrot: {molecule: Cl_m, dp: 40, dprot: 0 }
    - volume: {dV: 0.1}
=======
    - salt: {atoms: [Na, Cl], atomic: true }
insertmolecules:
    - salt: {N: 50}
moves:
    - transrot: { molecule: salt, dp: 40, dprot: 0 }
>>>>>>> 88087d9e
analysis:
    - systemenergy: {file: energy.dat, nstep: 10}
    - savestate: {file: confout.pqr}
    - savestate: {file: confout.state}
mcloop: {macro: 10, micro: 1000}
geometry: {length: 50} # sidelength(s): number OR array
temperature: 300
<|MERGE_RESOLUTION|>--- conflicted
+++ resolved
@@ -4,30 +4,19 @@
             - lennardjones: {mixing: LB}
             - coulomb: {type: plain, epsr: 80, cutoff: 50}
 atomlist: # define all atom types below
-    - Na: {q:  1.0, eps: 0.15, sigma: 4.0, dp: 40} 
-    - K: {q:  1.0, eps: 0.15, sigma: 4.0, dp: 40} 
-    - Cl: {q: -1.0, eps: 0.20, sigma: 10.0, dp: 10} 
+    - Na: {q:  1.0, eps: 0.15, sigma: 4.0, dp: 40}
+    - K: {q:  1.0, eps: 0.15, sigma: 4.0, dp: 40}
+    - Cl: {q: -1.0, eps: 0.20, sigma: 10.0, dp: 10}
 moleculelist:
-<<<<<<< HEAD
-    - Na_m: {Ninit: 50, atoms: [Na], atomic: true }
-    - Cl_m: {Ninit: 100, atoms: [Cl], atomic: true }
-    - K_m: {Ninit: 50, atoms: [K], atomic: true }
-reactionlist:
-    - R1: {log_k: 0.0, reactants: [Na_m], products: [K_m], canonic: false, N: 100}
-moves:
-    - transrot: {molecule: Cl_m, dp: 40, dprot: 0 }
-    - volume: {dV: 0.1}
-=======
     - salt: {atoms: [Na, Cl], atomic: true }
 insertmolecules:
     - salt: {N: 50}
 moves:
     - transrot: { molecule: salt, dp: 40, dprot: 0 }
->>>>>>> 88087d9e
 analysis:
     - systemenergy: {file: energy.dat, nstep: 10}
     - savestate: {file: confout.pqr}
     - savestate: {file: confout.state}
 mcloop: {macro: 10, micro: 1000}
 geometry: {length: 50} # sidelength(s): number OR array
-temperature: 300
+temperature: 300