// #pragma once
//
// #include <set>
// #include "core.h"
// #include "io.h"
#include "geometry.h"
#include "potentials.h"

namespace Faunus {

    /**
     * @brief Random position and orientation - typical for rigid bodies
     *
     * Molecule inserters take care of generating molecules
     * for insertion into space and can be used in Grand Canonical moves,
     * Widom analysis, and for generating initial configurations.
     * Inserters will not actually insert anything, but rather
     * return a particle vector with proposed coordinates.
     *
     * All inserters are function objects, expecting
     * a geometry, particle vector, and molecule data.
     */
    template<typename TMoleculeData>
        struct RandomInserter
        {
            typedef typename TMoleculeData::TParticleVector Tpvec;
            std::string name;
            Point dir={1,1,1};      //!< Scalars for random mass center position. Default (1,1,1)
            Point offset={0,0,0};   //!< Added to random position. Default (0,0,0)
            bool checkOverlap=true; //!< Set to true to enable container overlap check
            bool rotate=true;       //!< Set to true to randomly rotate molecule when inserted. Default: true
            bool keeppos=false;     //!< Set to true to keep original positions (default: false)
            int maxtrials=2e3;      //!< Maximum number of overlap checks if `checkOverlap==true`

            RandomInserter() : name("random") {}

            Tpvec operator()( Geometry::GeometryBase &geo, const Tpvec &p, TMoleculeData &mol )
            {
                if (std::fabs(geo.getVolume())<1e-20)
                    throw std::runtime_error("geometry has zero volume");
                bool _overlap = true;
                Tpvec v;
                int cnt = 0;
                do
                {
                    if ( cnt++ > maxtrials )
                        throw std::runtime_error("Max. # of overlap checks reached upon insertion.");

                    v = mol.getRandomConformation();

                    if ( mol.atomic )
                    { // insert atomic species
                        for ( auto &i : v )
                        { // for each atom type id
                            QuaternionRotate rot;
                            if ( rotate )
                            {
                                rot.set(2*pc::pi*random(), ranunit(random));
                                i.rotate(rot.first, rot.second);
                            }
                            geo.randompos(i.pos, random);
                            i.pos = i.pos.cwiseProduct(dir) + offset;
                            geo.boundary(i.pos);
                        }
                    }
                    else
                    { // insert molecule
                        if ( keeppos )
                        {                   // keep original positions (no rotation/trans)
                            for ( auto &i : v )              // ...but let's make sure it fits
                                if ( geo.collision(i.pos, 0))
                                    throw std::runtime_error("Error: Inserted molecule does not fit in container");
                        }
                        else
                        {
                            Point cm;                      // new mass center position
                            geo.randompos(cm, random);      // random point in container
                            cm = cm.cwiseProduct(dir);     // apply user defined directions (default: 1,1,1)
                            Geometry::cm2origo(v.begin(), v.end());// translate to origin
                            QuaternionRotate rot;
                            rot.set(random()*2*pc::pi, ranunit(random)); // random rot around random vector
                            for ( auto &i : v )
                            {            // apply rotation to all points
                                if ( rotate ) {
                                    i.rotate(rot.first, rot.second);    // internal atom rotation
                                    i.pos = rot(i.pos) + cm + offset;   // ...and translate
                                }
                                else
                                    i.pos += cm + offset;
                                geo.boundary(i.pos);             // ...and obey boundaries
                            }
                        }
                    }

                    assert(!v.empty());

                    _overlap = false;
                    if ( checkOverlap )              // check for container overlap
                        for ( auto &i : v )
                            if ( geo.collision(i.pos))
                            {
                                _overlap = true;
                                break;
                            }
                }
                while ( _overlap == true );
                return v;
            }
        };

    /**
     * @brief General properties for molecules
     */
    template<class Tpvec>
        class MoleculeData {
            private:
                int _id=-1;
                int _confid=-1;
            public:
                typedef Tpvec TParticleVector;
                typedef typename Tpvec::value_type Tparticle;

                /** @brief Signature for inserted function */
                typedef std::function<Tpvec( Geometry::GeometryBase &, const Tpvec &, MoleculeData<Tpvec> & )> TinserterFunc;
                TinserterFunc inserterFunctor=nullptr;      //!< Function for insertion into space

                int& id() { return _id; } //!< Type id
                const int& id() const { return _id; } //!< Type id

                std::string name;          //!< Molecule name
                std::string structure;     //!< Structure file (pqr|aam|xyz)
                bool atomic=false;         //!< True if atomic group (salt etc.)
                bool rotate=true;          //!< True if molecule should be rotated upon insertion
                bool keeppos=false;        //!< Keep original positions of `structure`
                double activity=0;         //!< Chemical activity (mol/l)
                Point insdir = {1,1,1};    //!< Insertion directions
                Point insoffset = {0,0,0}; //!< Insertion offset

                std::vector<Pofential::BondData> bonds;
                std::vector<int> atoms;    //!< Sequence of atoms in molecule (atom id's)
                std::vector<Tpvec> conformations;           //!< Conformations of molecule
                std::discrete_distribution<> confDist;      //!< Weight of conformations

                MoleculeData() {
                    setInserter( RandomInserter<MoleculeData<Tpvec>>() );
                }

                void addConformation( const Tpvec &vec, double weight = 1 )
                {
                    if ( !conformations.empty())
                    {     // resize weights
                        auto w = confDist.probabilities();// (defaults to 1)
                        w.push_back(weight);
                        confDist = std::discrete_distribution<>(w.begin(), w.end());
                    }
                    conformations.push_back(vec);
                    assert(confDist.probabilities().size() == conformations.size());
                } //!< Store a single conformation

                /** @brief Specify function to be used when inserting into space.
                 *
                 * By default a random position and orientation is generator and overlap
                 * with container is avoided.
                 */
                void setInserter( const TinserterFunc &ifunc ) { inserterFunctor = ifunc; };

                /**
                 * @brief Get a random conformation
                 *
                 * This will return the raw coordinates of a random conformation
                 * as loaded from a directory file. The propability of a certain
                 * conformation is dictated by the weight which, by default,
                 * is set to unity. Specify a custom distribution using the
                 * `weight` keyword.
                 */
                Tpvec getRandomConformation()
                {
                    if ( conformations.empty())
                        throw std::runtime_error("No configurations for molecule '" + name +
                                "'. Perhaps you forgot to specity the 'atomic' keyword?");

                    assert(size_t(confDist.max()) == conformations.size() - 1);
                    //assert(atoms.size() == conformations.front().size());

                    _confid = confDist(random.engine); // store the index of the conformation
                    return conformations.at( _confid );
                }

                /**
                 * @brief Get random conformation that fits in container
                 * @param geo Geometry
                 * @param otherparticles Typically `spc.p` is insertion depends on other particle
                 *
                 * By default the molecule is placed at a random position and orientation with
                 * no container overlap using the `RandomInserter` class. This behavior can
                 * be changed by specifying another inserter using `setInserter()`.
                 */
                Tpvec getRandomConformation(Geometry::GeometryBase &geo, Tpvec otherparticles = Tpvec())
                {
                    assert(inserterFunctor!=nullptr);
                    return inserterFunctor(geo, otherparticles, *this);
                }

                /**
                 * @brief Store a single conformation
                 * @param vec Vector of particles
                 * @param weight Relative weight of conformation (default: 1)
                 */
                void pushConformation( const Tpvec &vec, double weight = 1 )
                {
                    if (!vec.empty()) {
                        if ( !conformations.empty())
                        {     // resize weights
                            auto w = confDist.probabilities();// (defaults to 1)
                            w.push_back(weight);
                            confDist = std::discrete_distribution<>(w.begin(), w.end());
                        }
                        conformations.push_back(vec);
                        assert(confDist.probabilities().size() == conformations.size());
                    } else
                        std::cerr << "MoleculeData: attempt to insert empty configuration\n";
                }

                /** @brief Nunber of conformations stored for molecule */
                size_t numConformations() const
                {
                    return conformations.size();
                }

                void loadConformation(const std::string &file)
                {
                    Tpvec v;
                    if (loadStructure<Tpvec>()(file, v, false))
                    {
                        if ( keeppos == false )
                            Geometry::cm2origo( v.begin(), v.end() ); // move to origo
                        pushConformation(v);        // add conformation
                        for ( auto &p : v )           // add atoms to atomlist
                            atoms.push_back(p.id);
                    }
                    if ( v.empty() )
                        throw std::runtime_error("Structure " + structure + " not loaded. Filetype must be .aam/.pqr/.xyz");
                }
        }; // end of class

    template<class Tparticle, class Talloc>
        void to_json(json& j, const MoleculeData<std::vector<Tparticle,Talloc>> &a) {
            j[a.name] = {
                {"activity", a.activity/1.0_molar}, {"atomic", a.atomic},
                {"id", a.id()}, {"insdir", a.insdir}, {"insoffset", a.insoffset},
                {"keeppos", a.keeppos}, {"structure", a.structure}, {"bondlist", a.bonds}
            };
            j[a.name]["atoms"] = json::array();
            for (auto id : a.atoms)
                j[a.name]["atoms"].push_back( atoms<Tparticle>.at(id).name );
        }

    template<class Tparticle, class Talloc>
        void from_json(const json& j, MoleculeData<std::vector<Tparticle,Talloc>> &a) {
            typedef typename std::vector<Tparticle,Talloc> Tpvec;

            try {
                if (j.is_object()==false || j.size()!=1)
                    throw std::runtime_error("invalid json");
                for (auto it=j.begin(); it!=j.end(); ++it) {
                    a.name = it.key();
                    auto& val = it.value();
                    a.insoffset = val.value("insoffset", a.insoffset);
                    a.activity = val.value("activity", a.activity) * 1.0_molar;
                    a.keeppos = val.value("keeppos", a.keeppos);
                    a.atomic = val.value("atomic", a.atomic);
                    a.insdir = val.value("insdir", a.insdir);
                    a.bonds = val.value("bondlist", a.bonds);
                    a.id() = val.value("id", a.id());

                    if (a.atomic) {
                        // read `atoms` list of atom names and convert to atom id's
                        for (auto &i : val.at("atoms").get<std::vector<std::string>>()) {
                            auto it = findName( atoms<Tparticle>, i );
                            if (it == atoms<Tparticle>.end() )
                                throw std::runtime_error("unknown atoms in 'atoms'\n");
                            a.atoms.push_back(it->id());
                        }
                        assert(!a.atoms.empty());

                        // generate config
                        Tpvec v;
                        v.reserve( a.atoms.size() );
                        for ( auto id : a.atoms )
                            v.push_back( atoms<Tparticle>.at(id).p );
<<<<<<< HEAD
                    if (!v.empty())
                        a.pushConformation( v );
                }
                a.structure = val.value("structure", a.structure);
                if (!a.structure.empty())
                    a.loadConformation(a.structure);
=======
                        if (!v.empty())
                            a.pushConformation( v );
                    } else 
                        if (val.count("structure")>0) {
                            json _struct = val["structure"];
                            if (_struct.is_string()) // structure from file
                                a.loadConformation( val.value("structure", a.structure) );
                            else
                                if (_struct.is_array()) { // structure is defined inside json
                                    Tpvec v; // temporary particle vector
                                    v.reserve( _struct.size() );
                                    for (auto &m : _struct)
                                        for (auto i=m.begin(); i!=m.end(); ++i)
                                            if (i->is_object() && i->size()==1) {
                                                auto it = findName( atoms<Tparticle>, i.key() );
                                                if (it == atoms<Tparticle>.end() )
                                                    throw std::runtime_error("unknown atoms in 'structure'");
                                                v.push_back( it->p );     // set properties from atomlist
                                                v.back().pos = i.value(); // set position
                                            }
                                    if (v.empty())
                                        throw std::runtime_error("invalid 'structure' format");
                                    a.pushConformation( v );
                                }
                        }

                    // pass information to inserter
                    auto ins = RandomInserter<MoleculeData<std::vector<Tparticle,Talloc>>>();
                    ins.dir = a.insdir;
                    ins.offset = a.insoffset;
                    ins.keeppos = a.keeppos;
                    a.setInserter(ins);
                }
            } catch(std::exception& e) {
                throw std::runtime_error("JSON->molecule: " + a.name + ": " + e.what());
>>>>>>> 62ebf033
            }
        }

    template<class Tparticle, class Talloc>
        void from_json(const json& j, std::vector<MoleculeData<std::vector<Tparticle,Talloc>>> &v) {
            v.reserve( v.size() + j.size());
            for (auto &i : j) {
                v.push_back(i);
                v.back().id() = v.size()-1; // id always match vector index
            }
        }

    template<typename Tpvec>
        static std::vector<MoleculeData<Tpvec>> molecules = {}; //!< Global instance of molecule list

#ifdef DOCTEST_LIBRARY_INCLUDED
    TEST_CASE("[Faunus] MoleculeData") {
        using doctest::Approx;

        json j = R"(
            { "moleculelist": [
                { "B": {"activity":0.2, "atomic":true, "insdir": [0.5,0,0], "insoffset": [-1.1, 0.5, 10], "atoms":["A"] } },
                { "A": { "atomic":false } }
            ]})"_json;

        typedef Particle<Radius, Charge, Dipole, Cigar> T;
        typedef std::vector<T> Tpvec;
        typedef MoleculeData<Tpvec> Tmoldata;

        molecules<Tpvec> = j["moleculelist"].get<decltype(molecules<Tpvec>)>(); // fill global instance
        auto &v = molecules<Tpvec>; // reference to global molecule vector

        CHECK(v.size()==2);
        CHECK(v.back().id()==1);
        CHECK(v.back().name=="A"); // alphabetic order in std::map
        CHECK(v.back().atomic==false);

        MoleculeData<Tpvec> m = json(v.front()); // moldata --> json --> moldata

        CHECK(m.name=="B");
        CHECK(m.id()==0);
        CHECK(m.activity==Approx(0.2_molar));
        CHECK(m.atomic==true);
        CHECK(m.insdir==Point(0.5,0,0));
        CHECK(m.insoffset==Point(-1.1,0.5,10));
    }
#endif

    /*
     * @brief General properties of reactions
     */
    template<class Tpvec>
        class ReactionData {
        private:
            int _id=-1;
        public:
            typedef Tpvec TParticleVector;
            typedef typename Tpvec::value_type Tparticle;

            std::string _reac, _prod;
            std::string _reac_sub, _prod_sub;
            std::map<int,int> _reacid_m;     // Molecular change, groups. Atomic as Groupwise
            std::map<int,int> _reacid_a;     // Atomic change, equivalent of swap/titration
            std::map<int,int> _prodid_m;
            std::map<int,int> _prodid_a;

            std::map<int,int> _Reac, _Prod;
            bool canonic;                   //!< Finite reservoir
            int N_reservoir;                //!< Number of molecules in finite reservoir
            double log_k;                   //!< log K
            std::string name;               //!< Name of reaction
            std::string formula;            //!< Chemical formula

            ReactionData() {
            }
            bool Empty() {
                if (canonic && N_reservoir== 0)
                    return true;
                return false;
            }

            std::map<int,int> Molecules2Add(bool fwd) {
                if (fwd == true)
                    return _prodid_m;
                return _reacid_m;
            } //!< Returns the map for addition depending on direction, used for the negation by
              //!< supplying !fwd
            std::map<int,int> Atoms2Add(bool fwd) {
                if (fwd == true)
                    return _prodid_a;
                return _reacid_a;
            } //!< Returns the map for addition depending on direction, used for the negation by
              //!< supplying !fwd
              // TODO protect the maps after construction, they are accesible by functions

        }; //!< End of class

        template<class Tparticle, class Talloc>
            void from_json(const json& j, ReactionData<std::vector<Tparticle,Talloc>> &a) {
                //typedef typename Tpvec::value_type Tparticle;


                if (j.is_object()==false || j.size()!=1)
                    throw std::runtime_error("Invalid JSON data for ReactionData");

                for (auto &m: molecules<std::vector<Tparticle,Talloc>>)
                    for (auto &a: atoms<std::vector<Tparticle>>)
                        if (m.name == a.name)
                            throw std::runtime_error("Baptise your children properly!");
                            // Atoms can not share name with molecules
                for (auto it=j.begin(); it!=j.end(); ++it) {
                    a.name = it.key();
                    auto& val = it.value();
                    a.canonic = val.value("canonic", a.canonic);
                    a.N_reservoir = val.value("N_reservoir", a.N_reservoir);
                    std::cout << a.name << endl;
                    for (auto &i : val.at("reactants").get<std::vector<std::string>>()) {
                        auto it = findName( molecules<std::vector<Tparticle>>, i );
                        if (it == molecules<std::vector<Tparticle>>.end() ) {
                            auto it = findName( atoms<Tparticle>, i );
                            if (it == atoms<Tparticle>.end())
                                throw std::runtime_error("unknown constituent in `reactions` list\n");
                            else {
                                a._reacid_a[it->id()]++;
                            }
                        } else {
                            a._reacid_m[it->id()]++;
                        }
                    }
                    for (auto &i : val.at("products").get<std::vector<std::string>>()) {
                        auto it = findName( molecules<std::vector<Tparticle>>, i );
                        if (it == molecules<std::vector<Tparticle>>.end() ) {
                            auto it = findName( atoms<Tparticle>, i );
                            if (it == atoms<Tparticle>.end())
                                throw std::runtime_error("unknown constituent in `reactions` list\n");
                            else
                                a._prodid_a[it->id()]++;
                        }
                        else a._prodid_m[it->id()]++;
                    }
                    assert(!a.atoms.empty());
                }

            }

        template<class Tparticle, class Talloc>
            void to_json(json& j, const ReactionData<std::vector<Tparticle,Talloc>> &a) {
                j[a.name] = {
                    {"log_k", a.log_k}, {"canonic", a.canonic}, {"N_reservoir", a.N_reservoir},
                    {"molecular products", a._prodid_m } ,
                    {"exchange products", a._prodid_a  },
                    {"molecular reactants", a._reacid_m } ,
                    {"exchange reactants", a._reacid_a  }
                };
            }
        template<typename Tpvec>
            static std::vector<ReactionData<Tpvec>> reactions = {}; //!< Global instance of reaction list


}//namespace<|MERGE_RESOLUTION|>--- conflicted
+++ resolved
@@ -1,8 +1,8 @@
-// #pragma once
-//
-// #include <set>
-// #include "core.h"
-// #include "io.h"
+#pragma once
+
+#include <set>
+#include "core.h"
+#include "io.h"
 #include "geometry.h"
 #include "potentials.h"
 
@@ -136,7 +136,7 @@
                 Point insdir = {1,1,1};    //!< Insertion directions
                 Point insoffset = {0,0,0}; //!< Insertion offset
 
-                std::vector<Pofential::BondData> bonds;
+                std::vector<Potential::BondData> bonds;
                 std::vector<int> atoms;    //!< Sequence of atoms in molecule (atom id's)
                 std::vector<Tpvec> conformations;           //!< Conformations of molecule
                 std::discrete_distribution<> confDist;      //!< Weight of conformations
@@ -288,17 +288,9 @@
                         v.reserve( a.atoms.size() );
                         for ( auto id : a.atoms )
                             v.push_back( atoms<Tparticle>.at(id).p );
-<<<<<<< HEAD
-                    if (!v.empty())
-                        a.pushConformation( v );
-                }
-                a.structure = val.value("structure", a.structure);
-                if (!a.structure.empty())
-                    a.loadConformation(a.structure);
-=======
                         if (!v.empty())
                             a.pushConformation( v );
-                    } else 
+                    } else
                         if (val.count("structure")>0) {
                             json _struct = val["structure"];
                             if (_struct.is_string()) // structure from file
@@ -331,7 +323,6 @@
                 }
             } catch(std::exception& e) {
                 throw std::runtime_error("JSON->molecule: " + a.name + ": " + e.what());
->>>>>>> 62ebf033
             }
         }
 
@@ -391,7 +382,7 @@
             typedef Tpvec TParticleVector;
             typedef typename Tpvec::value_type Tparticle;
 
-            std::string _reac, _prod;
+            std::vector<std::string> _reac, _prod;
             std::string _reac_sub, _prod_sub;
             std::map<int,int> _reacid_m;     // Molecular change, groups. Atomic as Groupwise
             std::map<int,int> _reacid_a;     // Atomic change, equivalent of swap/titration
@@ -407,8 +398,8 @@
 
             ReactionData() {
             }
-            bool Empty() {
-                if (canonic && N_reservoir== 0)
+            bool Empty( bool forward ) {
+                if (canonic && forward && N_reservoir== 0)
                     return true;
                 return false;
             }
@@ -446,6 +437,9 @@
                     a.name = it.key();
                     auto& val = it.value();
                     a.canonic = val.value("canonic", a.canonic);
+                    a.log_k = val.value("log_k", a.log_k); // -> e-base
+                    a._prod = val.at("products").get<std::vector<std::string>>();
+                    a._reac = val.at("reactants").get<std::vector<std::string>>();
                     a.N_reservoir = val.value("N_reservoir", a.N_reservoir);
                     std::cout << a.name << endl;
                     for (auto &i : val.at("reactants").get<std::vector<std::string>>()) {
@@ -481,9 +475,9 @@
             void to_json(json& j, const ReactionData<std::vector<Tparticle,Talloc>> &a) {
                 j[a.name] = {
                     {"log_k", a.log_k}, {"canonic", a.canonic}, {"N_reservoir", a.N_reservoir},
-                    {"molecular products", a._prodid_m } ,
+                    {"products", a._prod} ,
                     {"exchange products", a._prodid_a  },
-                    {"molecular reactants", a._reacid_m } ,
+                    {"reactants", a._reac } ,
                     {"exchange reactants", a._reacid_a  }
                 };
             }
