#include <faunus/faunus.h>
#include <faunus/multipole.h>
using namespace std;
using namespace Faunus;                          // use Faunus namespace
using namespace Faunus::Move;
using namespace Faunus::Potential;

<<<<<<< HEAD
typedef Geometry::Cuboid Tgeo;                   // select simulation geometry and pair potential
typedef CombinedPairPotential<Hertz,DipoleDipoleRF> Tpair;
//typedef Potential::DipoleDipoleRF Tpair;
=======
typedef Space<Geometry::Cuboid,DipoleParticle> Tspace;

#ifdef POLARIZE
typedef Move::PolarizeMove<AtomicTranslation<Tspace> > TmoveTran;
typedef Move::PolarizeMove<AtomicRotation<Tspace> > TmoveRot;
#else
typedef Move::AtomicTranslation<Tspace> TmoveTran;   
typedef Move::AtomicRotation<Tspace> TmoveRot;
#endif

typedef CombinedPairPotential<LennardJones,DipoleDipole> Tpair;

>>>>>>> 222895f3
int main() {
  int counter = 0;
  cout << textio::splash();

  ::atom.includefile("stockmayer.json");         // load atom properties
  InputMap in("stockmayer.input");               // open parameter file for user input
  Energy::NonbondedVector<Tspace,Tpair> pot(in); // non-bonded only
  EnergyDrift sys;                               // class for tracking system energy drifts
<<<<<<< HEAD
  Space spc( pot.getGeometry() );                // create simulation space, particles etc.
  GroupAtomic sol(spc, in);                      // group for particles
  sol.name = "sol";
  MCLoop loop(in);                               // class for mc loop counting
  Analysis::RadialDistribution<> rdf_ab(1e2);       // particle-particle g(r)

  Move::AtomicTranslation trans(in, pot, spc);   // particle move class
  Move::AtomicRotation rot(in, pot, spc);        // particle move class
  
  

  //PolarizeMove<AtomicTranslation> trans(in,pot,spc);
  //PolarizeMove<AtomicRotation> rot(in,pot,spc);
  trans.setGroup(sol);                                // tells move class to act on sol group
  rot.setGroup(sol);                                  // tells move class to act on sol group

  sys.init( Energy::systemEnergy(spc,pot,spc.p)  );      // store initial total system energy
  cout << atom.info() << spc.info() << pot.info() << textio::header("MC begins");

  /*
    ofstream myfile;
    myfile.open ("potential.dat");
  
    

   particle a = spc.p[0];

   particle b = spc.p[1];

   a.x()=0;

   a.y()=0;

   a.z()=0;



   b.x()=0;

   b.y()=0;

   b.z()=0.0;

   

   // myfile << "a " << a << endl;

   //   myfile << "b " << b << endl;

   

   double dz =  50;

   for (int i = 0; i <  1420; i++) {

     b.z()+=dz;

     double p = pot.p2p(a, b);

     myfile << b.z() << " " << p << endl;

   }
   myfile.close();
   return 0;

  */

 
=======
  Tspace spc(in);                // create simulation space, particles etc.
  Group sol;
  sol.addParticles(spc, in);                     // group for particles
  MCLoop loop(in);                               // class for mc loop counting
  Analysis::RadialDistribution<> rdf(0.1);       // particle-particle g(r)
  Analysis::Table2D<double,Average<double> > mucorr(0.2);       // particle-particle g(r)
  TmoveTran trans(in,pot,spc);
  TmoveRot rot(in,pot,spc);
  trans.setGroup(sol);                                // tells move class to act on sol group
  rot.setGroup(sol);                                  // tells move class to act on sol group
  spc.load("state_ST");
  spc.p = spc.trial;
  
  sys.init( Energy::systemEnergy(spc,pot,spc.p)  );   // initial energy
>>>>>>> 222895f3
  while ( loop.macroCnt() ) {                         // Markov chain 
    while ( loop.microCnt() ) {
      if (slp_global() > 0.5)
        sys+=trans.move( sol.size() );                // translate
      else
        sys+=rot.move( sol.size() );                  // rotate

<<<<<<< HEAD
       if (counter == 5) {
        counter = 0;
        particle::Tid a=atom["sol"].id, b=atom["sol"].id;
        rdf_ab.sample(spc,sol,a,b);
        
      }
      counter++;
    }

=======
      if (slp_global()<0.5)
        for (auto i=sol.front(); i<sol.back(); i++) { // salt rdf
          for (auto j=i+1; j<=sol.back(); j++) {
            double r =spc.geo.dist(spc.p[i],spc.p[j]); 
            rdf(r)++;
            mucorr(r) += spc.p[i].mu.dot(spc.p[j].mu)
              / (spc.p[i].muscalar*spc.p[j].muscalar);
          }
        }
    }    
    
>>>>>>> 222895f3
    sys.checkDrift(Energy::systemEnergy(spc,pot,spc.p)); // compare energy sum with current
    cout << loop.timing();
  }

  FormatPQR().save("confout.pqr", spc.p);
<<<<<<< HEAD
  rdf_ab.save("Stock.dat");                               // save g(r) to disk
  std::cout << spc.info() + pot.info() + trans.info() + rot.info() + sys.info(); // final info
=======
  rdf.save("gofr.dat");                               // save g(r) to disk
  mucorr.save("mucorr.dat");                               // save g(r) to disk
  std::cout << spc.info() + pot.info() + trans.info()
    + rot.info() + sys.info(); // final info
  spc.save("state_ST");
>>>>>>> 222895f3
}<|MERGE_RESOLUTION|>--- conflicted
+++ resolved
@@ -1,15 +1,9 @@
 #include <faunus/faunus.h>
 #include <faunus/multipole.h>
-using namespace std;
 using namespace Faunus;                          // use Faunus namespace
 using namespace Faunus::Move;
 using namespace Faunus::Potential;
 
-<<<<<<< HEAD
-typedef Geometry::Cuboid Tgeo;                   // select simulation geometry and pair potential
-typedef CombinedPairPotential<Hertz,DipoleDipoleRF> Tpair;
-//typedef Potential::DipoleDipoleRF Tpair;
-=======
 typedef Space<Geometry::Cuboid,DipoleParticle> Tspace;
 
 #ifdef POLARIZE
@@ -22,85 +16,11 @@
 
 typedef CombinedPairPotential<LennardJones,DipoleDipole> Tpair;
 
->>>>>>> 222895f3
 int main() {
-  int counter = 0;
-  cout << textio::splash();
-
   ::atom.includefile("stockmayer.json");         // load atom properties
   InputMap in("stockmayer.input");               // open parameter file for user input
   Energy::NonbondedVector<Tspace,Tpair> pot(in); // non-bonded only
   EnergyDrift sys;                               // class for tracking system energy drifts
-<<<<<<< HEAD
-  Space spc( pot.getGeometry() );                // create simulation space, particles etc.
-  GroupAtomic sol(spc, in);                      // group for particles
-  sol.name = "sol";
-  MCLoop loop(in);                               // class for mc loop counting
-  Analysis::RadialDistribution<> rdf_ab(1e2);       // particle-particle g(r)
-
-  Move::AtomicTranslation trans(in, pot, spc);   // particle move class
-  Move::AtomicRotation rot(in, pot, spc);        // particle move class
-  
-  
-
-  //PolarizeMove<AtomicTranslation> trans(in,pot,spc);
-  //PolarizeMove<AtomicRotation> rot(in,pot,spc);
-  trans.setGroup(sol);                                // tells move class to act on sol group
-  rot.setGroup(sol);                                  // tells move class to act on sol group
-
-  sys.init( Energy::systemEnergy(spc,pot,spc.p)  );      // store initial total system energy
-  cout << atom.info() << spc.info() << pot.info() << textio::header("MC begins");
-
-  /*
-    ofstream myfile;
-    myfile.open ("potential.dat");
-  
-    
-
-   particle a = spc.p[0];
-
-   particle b = spc.p[1];
-
-   a.x()=0;
-
-   a.y()=0;
-
-   a.z()=0;
-
-
-
-   b.x()=0;
-
-   b.y()=0;
-
-   b.z()=0.0;
-
-   
-
-   // myfile << "a " << a << endl;
-
-   //   myfile << "b " << b << endl;
-
-   
-
-   double dz =  50;
-
-   for (int i = 0; i <  1420; i++) {
-
-     b.z()+=dz;
-
-     double p = pot.p2p(a, b);
-
-     myfile << b.z() << " " << p << endl;
-
-   }
-   myfile.close();
-   return 0;
-
-  */
-
- 
-=======
   Tspace spc(in);                // create simulation space, particles etc.
   Group sol;
   sol.addParticles(spc, in);                     // group for particles
@@ -115,7 +35,6 @@
   spc.p = spc.trial;
   
   sys.init( Energy::systemEnergy(spc,pot,spc.p)  );   // initial energy
->>>>>>> 222895f3
   while ( loop.macroCnt() ) {                         // Markov chain 
     while ( loop.microCnt() ) {
       if (slp_global() > 0.5)
@@ -123,17 +42,6 @@
       else
         sys+=rot.move( sol.size() );                  // rotate
 
-<<<<<<< HEAD
-       if (counter == 5) {
-        counter = 0;
-        particle::Tid a=atom["sol"].id, b=atom["sol"].id;
-        rdf_ab.sample(spc,sol,a,b);
-        
-      }
-      counter++;
-    }
-
-=======
       if (slp_global()<0.5)
         for (auto i=sol.front(); i<sol.back(); i++) { // salt rdf
           for (auto j=i+1; j<=sol.back(); j++) {
@@ -145,20 +53,14 @@
         }
     }    
     
->>>>>>> 222895f3
     sys.checkDrift(Energy::systemEnergy(spc,pot,spc.p)); // compare energy sum with current
     cout << loop.timing();
   }
 
   FormatPQR().save("confout.pqr", spc.p);
-<<<<<<< HEAD
-  rdf_ab.save("Stock.dat");                               // save g(r) to disk
-  std::cout << spc.info() + pot.info() + trans.info() + rot.info() + sys.info(); // final info
-=======
   rdf.save("gofr.dat");                               // save g(r) to disk
   mucorr.save("mucorr.dat");                               // save g(r) to disk
   std::cout << spc.info() + pot.info() + trans.info()
     + rot.info() + sys.info(); // final info
   spc.save("state_ST");
->>>>>>> 222895f3
 }